/*******************************************************************************
 * This file is part of KaHyPar.
 *
 * Copyright (C) 2019 Tobias Heuer <tobias.heuer@kit.edu>
 * Copyright (C) 2019 Lars Gottesbüren <lars.gottesbueren@kit.edu>
 *
 * KaHyPar is free software: you can redistribute it and/or modify
 * it under the terms of the GNU General Public License as published by
 * the Free Software Foundation, either version 3 of the License, or
 * (at your option) any later version.
 *
 * KaHyPar is distributed in the hope that it will be useful,
 * but WITHOUT ANY WARRANTY; without even the implied warranty of
 * MERCHANTABILITY or FITNESS FOR A PARTICULAR PURPOSE.  See the
 * GNU General Public License for more details.
 *
 * You should have received a copy of the GNU General Public License
 * along with KaHyPar.  If not, see <http://www.gnu.org/licenses/>.
 *
 ******************************************************************************/

#include "context_enum_classes.h"

#include "mt-kahypar/macros.h"

namespace mt_kahypar {

  std::ostream & operator<< (std::ostream& os, const Type& type) {
    switch (type) {
      case Type::Unweighted: return os << "unweighted";
      case Type::EdgeWeights: return os << "edge_weights";
      case Type::NodeWeights: return os << "node_weights";
      case Type::EdgeAndNodeWeights: return os << "edge_and_node_weights";
        // omit default case to trigger compiler warning for missing cases
    }
    return os << static_cast<uint8_t>(type);
  }

  std::ostream & operator<< (std::ostream& os, const FileFormat& format) {
    switch (format) {
      case FileFormat::hMetis: return os << "hMetis";
      case FileFormat::Metis: return os << "Metis";
        // omit default case to trigger compiler warning for missing cases
    }
    return os << static_cast<uint8_t>(format);
  }

  std::ostream & operator<< (std::ostream& os, const Paradigm& paradigm) {
    switch (paradigm) {
      case Paradigm::multilevel: return os << "multilevel";
      case Paradigm::nlevel: return os << "nlevel";
        // omit default case to trigger compiler warning for missing cases
    }
    return os << static_cast<uint8_t>(paradigm);
  }

  std::ostream & operator<< (std::ostream& os, const Mode& mode) {
    switch (mode) {
      case Mode::recursive_bipartitioning: return os << "recursive_bipartitioning";
      case Mode::direct: return os << "direct_kway";
      case Mode::deep_multilevel: return os << "deep_multilevel";
      case Mode::UNDEFINED: return os << "UNDEFINED";
        // omit default case to trigger compiler warning for missing cases
    }
    return os << static_cast<uint8_t>(mode);
  }

  std::ostream & operator<< (std::ostream& os, const LouvainEdgeWeight& type) {
    switch (type) {
      case LouvainEdgeWeight::hybrid: return os << "hybrid";
      case LouvainEdgeWeight::uniform: return os << "uniform";
      case LouvainEdgeWeight::non_uniform: return os << "non_uniform";
      case LouvainEdgeWeight::degree: return os << "degree";
      case LouvainEdgeWeight::UNDEFINED: return os << "UNDEFINED";
        // omit default case to trigger compiler warning for missing cases
    }
    return os << static_cast<uint8_t>(type);
  }

  std::ostream & operator<< (std::ostream& os, const SimiliarNetCombinerStrategy& strategy) {
    switch (strategy) {
      case SimiliarNetCombinerStrategy::union_nets: return os << "union";
      case SimiliarNetCombinerStrategy::max_size: return os << "max_size";
      case SimiliarNetCombinerStrategy::importance: return os << "importance";
      case SimiliarNetCombinerStrategy::UNDEFINED: return os << "UNDEFINED";
        // omit default case to trigger compiler warning for missing cases
    }
    return os << static_cast<uint8_t>(strategy);
  }

  std::ostream & operator<< (std::ostream& os, const CoarseningAlgorithm& algo) {
    switch (algo) {
      case CoarseningAlgorithm::multilevel_coarsener: return os << "multilevel_coarsener";
      case CoarseningAlgorithm::deterministic_multilevel_coarsener: return os << "deterministic_multilevel_coarsener";
      case CoarseningAlgorithm::nlevel_coarsener: return os << "nlevel_coarsener";
      case CoarseningAlgorithm::UNDEFINED: return os << "UNDEFINED";
        // omit default case to trigger compiler warning for missing cases
    }
    return os << static_cast<uint8_t>(algo);
  }

  std::ostream & operator<< (std::ostream& os, const HeavyNodePenaltyPolicy& heavy_hn_policy) {
    switch (heavy_hn_policy) {
      case HeavyNodePenaltyPolicy::multiplicative_penalty: return os << "multiplicative";
      case HeavyNodePenaltyPolicy::no_penalty: return os << "no_penalty";
      case HeavyNodePenaltyPolicy::additive: return os << "additive";
      case HeavyNodePenaltyPolicy::UNDEFINED: return os << "UNDEFINED";
    }
    return os << static_cast<uint8_t>(heavy_hn_policy);
  }

  std::ostream & operator<< (std::ostream& os, const AcceptancePolicy& acceptance_policy) {
    switch (acceptance_policy) {
      case AcceptancePolicy::best: return os << "best";
      case AcceptancePolicy::best_prefer_unmatched: return os << "best_prefer_unmatched";
      case AcceptancePolicy::UNDEFINED: return os << "UNDEFINED";
        // omit default case to trigger compiler warning for missing cases
    }
    return os << static_cast<uint8_t>(acceptance_policy);
  }

  std::ostream & operator<< (std::ostream& os, const RatingFunction& func) {
    switch (func) {
      case RatingFunction::heavy_edge: return os << "heavy_edge";
      case RatingFunction::sameness: return os << "sameness";
      case RatingFunction::UNDEFINED: return os << "UNDEFINED";
        // omit default case to trigger compiler warning for missing cases
    }
    return os << static_cast<uint8_t>(func);
  }

  std::ostream & operator<< (std::ostream& os, const InitialPartitioningAlgorithm& algo) {
    switch (algo) {
      case InitialPartitioningAlgorithm::random: return os << "random";
      case InitialPartitioningAlgorithm::bfs: return os << "bfs";
      case InitialPartitioningAlgorithm::greedy_round_robin_fm: return os << "greedy_round_robin_fm";
      case InitialPartitioningAlgorithm::greedy_global_fm: return os << "greedy_global_fm";
      case InitialPartitioningAlgorithm::greedy_sequential_fm: return os << "greedy_sequential_fm";
      case InitialPartitioningAlgorithm::greedy_round_robin_max_net: return os << "greedy_round_robin_max_net";
      case InitialPartitioningAlgorithm::greedy_global_max_net: return os << "greedy_global_max_net";
      case InitialPartitioningAlgorithm::greedy_sequential_max_net: return os << "greedy_sequential_max_net";
      case InitialPartitioningAlgorithm::label_propagation: return os << "label_propagation";
      case InitialPartitioningAlgorithm::UNDEFINED: return os << "UNDEFINED";
        // omit default case to trigger compiler warning for missing cases
    }
    return os << static_cast<uint8_t>(algo);
  }

  std::ostream & operator<< (std::ostream& os, const LabelPropagationAlgorithm& algo) {
    switch (algo) {
      case LabelPropagationAlgorithm::label_propagation_km1: return os << "label_propagation_km1";
      case LabelPropagationAlgorithm::label_propagation_cut: return os << "label_propagation_cut";
      case LabelPropagationAlgorithm::deterministic: return os << "deterministic";
      case LabelPropagationAlgorithm::do_nothing: return os << "lp_do_nothing";
        // omit default case to trigger compiler warning for missing cases
    }
    return os << static_cast<uint8_t>(algo);
  }

  std::ostream & operator<< (std::ostream& os, const FMAlgorithm& algo) {
    switch (algo) {
      case FMAlgorithm::fm_gain_cache: return os << "fm_gain_cache";
      case FMAlgorithm::fm_gain_cache_on_demand : return os << "fm_gain_cache_on_demand";
      case FMAlgorithm::fm_gain_delta: return os << "fm_gain_delta";
      case FMAlgorithm::fm_recompute_gain: return os << "fm_recompute_gain";
      case FMAlgorithm::do_nothing: return os << "fm_do_nothing";
        // omit default case to trigger compiler warning for missing cases
    }
    return os << static_cast<uint8_t>(algo);
  }

<<<<<<< HEAD
  std::ostream & operator<< (std::ostream& os, const FlowAlgorithm& algo) {
    switch (algo) {
      case FlowAlgorithm::flows: return os << "flows";
      case FlowAlgorithm::mock: return os << "mock";
      case FlowAlgorithm::do_nothing: return os << "do_nothing";
        // omit default case to trigger compiler warning for missing cases
    }
    return os << static_cast<uint8_t>(algo);
=======
  Mode modeFromString(const std::string& mode) {
    if (mode == "rb") {
      return Mode::recursive_bipartitioning;
    } else if (mode == "direct") {
      return Mode::direct;
    } else if (mode == "deep") {
      return Mode::deep_multilevel;
    }
    ERROR("Illegal option: " + mode);
    return Mode::UNDEFINED;
>>>>>>> ad963410
  }

  LouvainEdgeWeight louvainEdgeWeightFromString(const std::string& type) {
    if (type == "hybrid") {
      return LouvainEdgeWeight::hybrid;
    } else if (type == "uniform") {
      return LouvainEdgeWeight::uniform;
    } else if (type == "non_uniform") {
      return LouvainEdgeWeight::non_uniform;
    } else if (type == "degree") {
      return LouvainEdgeWeight::degree;
    }
    ERROR("No valid louvain edge weight.");
    return LouvainEdgeWeight::UNDEFINED;
  }

  SimiliarNetCombinerStrategy similiarNetCombinerStrategyFromString(const std::string& type) {
    if (type == "union") {
      return SimiliarNetCombinerStrategy::union_nets;
    } else if (type == "max_size") {
      return SimiliarNetCombinerStrategy::max_size;
    } else if (type == "importance") {
      return SimiliarNetCombinerStrategy::importance;
    }
    ERROR("No valid similiar net unifier strategy.");
    return SimiliarNetCombinerStrategy::UNDEFINED;
  }

  CoarseningAlgorithm coarseningAlgorithmFromString(const std::string& type) {
    if (type == "multilevel_coarsener") {
      return CoarseningAlgorithm::multilevel_coarsener;
    } else if (type == "nlevel_coarsener") {
      return CoarseningAlgorithm::nlevel_coarsener;
    } else if (type == "deterministic_multilevel_coarsener") {
      return CoarseningAlgorithm::deterministic_multilevel_coarsener;
    }
    ERROR("Illegal option: " + type);
    return CoarseningAlgorithm::UNDEFINED;
  }

  HeavyNodePenaltyPolicy heavyNodePenaltyFromString(const std::string& penalty) {
    if (penalty == "multiplicative") {
      return HeavyNodePenaltyPolicy::multiplicative_penalty;
    } else if (penalty == "no_penalty") {
      return HeavyNodePenaltyPolicy::no_penalty;
    } else if (penalty == "additive") {
      return HeavyNodePenaltyPolicy::additive;
      // omit default case to trigger compiler warning for missing cases
    }
    ERROR("No valid edge penalty policy for rating.");
    return HeavyNodePenaltyPolicy::UNDEFINED;
  }

  AcceptancePolicy acceptanceCriterionFromString(const std::string& crit) {
    if (crit == "best") {
      return AcceptancePolicy::best;
    } else if (crit == "best_prefer_unmatched") {
      return AcceptancePolicy::best_prefer_unmatched;
    }
    ERROR("No valid acceptance criterion for rating.");
  }

  RatingFunction ratingFunctionFromString(const std::string& function) {
    if (function == "heavy_edge") {
      return RatingFunction::heavy_edge;
    } else  if (function == "sameness") {
      return RatingFunction::sameness;
    }
    ERROR("No valid rating function for rating.");
    return RatingFunction::UNDEFINED;
  }

  InitialPartitioningAlgorithm initialPartitioningAlgorithmFromString(const std::string& algo) {
    if (algo == "random") {
      return InitialPartitioningAlgorithm::random;
    } else if (algo == "bfs") {
      return InitialPartitioningAlgorithm::bfs;
    } else if (algo == "greedy_round_robin_fm") {
      return InitialPartitioningAlgorithm::greedy_round_robin_fm;
    } else if (algo == "greedy_global_fm") {
      return InitialPartitioningAlgorithm::greedy_global_fm;
    } else if (algo == "greedy_sequential_fm") {
      return InitialPartitioningAlgorithm::greedy_sequential_fm;
    } else if (algo == "greedy_round_robin_max_net") {
      return InitialPartitioningAlgorithm::greedy_round_robin_max_net;
    } else if (algo == "greedy_global_max_net") {
      return InitialPartitioningAlgorithm::greedy_global_max_net;
    } else if (algo == "greedy_sequential_max_net") {
      return InitialPartitioningAlgorithm::greedy_sequential_max_net;
    } else if (algo == "label_propagation") {
      return InitialPartitioningAlgorithm::label_propagation;
    }
    ERROR("Illegal option: " + algo);
    return InitialPartitioningAlgorithm::UNDEFINED;
  }

  LabelPropagationAlgorithm labelPropagationAlgorithmFromString(const std::string& type) {
    if (type == "label_propagation_km1") {
      return LabelPropagationAlgorithm::label_propagation_km1;
    } else if (type == "label_propagation_cut") {
      return LabelPropagationAlgorithm::label_propagation_cut;
    } else if (type == "deterministic") {
      return LabelPropagationAlgorithm::deterministic;
    } else if (type == "do_nothing") {
      return LabelPropagationAlgorithm::do_nothing;
    }
    ERROR("Illegal option: " + type);
    return LabelPropagationAlgorithm::do_nothing;
  }

  FMAlgorithm fmAlgorithmFromString(const std::string& type) {
    if (type == "fm_gain_cache") {
      return FMAlgorithm::fm_gain_cache;
    } else if (type == "fm_gain_cache_on_demand") {
      return FMAlgorithm::fm_gain_cache_on_demand;
    } else if (type == "fm_gain_delta") {
      return FMAlgorithm::fm_gain_delta;
    } else if (type == "fm_recompute_gain") {
      return FMAlgorithm::fm_recompute_gain;
    } else if (type == "do_nothing") {
      return FMAlgorithm::do_nothing;
    }
    ERROR("Illegal option: " + type);
    return FMAlgorithm::do_nothing;
  }

  FlowAlgorithm flowAlgorithmFromString(const std::string& type) {
    if (type == "flows") {
      return FlowAlgorithm::flows;
    } else if (type == "do_nothing") {
      return FlowAlgorithm::do_nothing;
    }
    ERROR("Illegal option: " + type);
    return FlowAlgorithm::do_nothing;
  }
}<|MERGE_RESOLUTION|>--- conflicted
+++ resolved
@@ -169,7 +169,6 @@
     return os << static_cast<uint8_t>(algo);
   }
 
-<<<<<<< HEAD
   std::ostream & operator<< (std::ostream& os, const FlowAlgorithm& algo) {
     switch (algo) {
       case FlowAlgorithm::flows: return os << "flows";
@@ -178,7 +177,8 @@
         // omit default case to trigger compiler warning for missing cases
     }
     return os << static_cast<uint8_t>(algo);
-=======
+  }
+
   Mode modeFromString(const std::string& mode) {
     if (mode == "rb") {
       return Mode::recursive_bipartitioning;
@@ -189,7 +189,6 @@
     }
     ERROR("Illegal option: " + mode);
     return Mode::UNDEFINED;
->>>>>>> ad963410
   }
 
   LouvainEdgeWeight louvainEdgeWeightFromString(const std::string& type) {

/*******************************************************************************
 * This file is part of KaHyPar.
 *
 * Copyright (C) 2019 Tobias Heuer <tobias.heuer@kit.edu>
 *
 * KaHyPar is free software: you can redistribute it and/or modify
 * it under the terms of the GNU General Public License as published by
 * the Free Software Foundation, either version 3 of the License, or
 * (at your option) any later version.
 *
 * KaHyPar is distributed in the hope that it will be useful,
 * but WITHOUT ANY WARRANTY; without even the implied warranty of
 * MERCHANTABILITY or FITNESS FOR A PARTICULAR PURPOSE.  See the
 * GNU General Public License for more details.
 *
 * You should have received a copy of the GNU General Public License
 * along with KaHyPar.  If not, see <http://www.gnu.org/licenses/>.
 *
******************************************************************************/

#include "mt-kahypar/partition/initial_partitioning/recursive_initial_partitioner.h"

#include <algorithm>
#include <limits>
#include <vector>

#include "tbb/parallel_invoke.h"
#include "mt-kahypar/macros.h"
#include "mt-kahypar/partition/multilevel.h"

#include "mt-kahypar/partition/initial_partitioning/flat/pool_initial_partitioner.h"
#include "mt-kahypar/utils/randomize.h"
#include "mt-kahypar/utils/stats.h"
#include "mt-kahypar/utils/timer.h"


/*!
 * RECURSIVE INITIAL PARTITIONER
 * For reason of simplicity we assume in the following description of the algorithm that
 * the number of threads p and the number of blocks k is a power of 2 and p = k. The recursive
 * initial partitioner is invoked, if the number of vertices is 2 * c * p (where c is our
 * contraction limit multiplier).
 * The recursive initial partitioner starts by performing parallel coarsening with p threads
 * until c * p vertices are reached. Afterwards, the hypergraph is copied and the hypergraphs
 * are recursively coarsened with p / 2 threads each. Once p = 1 (and the contraction limit is 2 * c)
 * we initially bisect the hypergraph in two blocks. After initial partitioning each thread uncontracts
 * its hypergraph (and performs refinement) until 4 * c hypernodes are rechead. Afterwards, we choose the
 * best partition of both recursions and further bisect each block of the partition to obtain a 4-way
 * partition and continue uncontraction with 2 threads until 8 * c hypernodes. This is repeated until
 * we obtain a k-way partition of the hypergraph.
 * Note, the recursive initial partitioner is written in TBBInitializer continuation style. The TBBInitializer continuation
 * style is especially useful for recursive patterns. Each task defines its continuation task. A continuation
 * task defines how computation should continue, if all its child tasks are completed. As a consequence,
 * tasks can be spawned without waiting for their completion, because the continuation task is automatically
 * invoked if all child tasks are terminated. Therefore, no thread will waste CPU time while waiting for
 * their recursive tasks to complete.
 *
 * Implementation Details
 * ----------------------
 * The recursive initial partitioner starts by spawning the root RecursiveTask. The RecursiveTask spawns
 * two RecursiveChildTask. Within such a task the hypergraph is copied and coarsened to the next desired contraction limit.
 * Once that contraction limit is reached the RecursiveChildTask spawns again one RecursiveTask. Once the RecursiveTask
 * of a RecursiveChildTask terminates, the RecursiveChildContinuationTask starts and uncontracts the hypergraph to
 * its original size (and also performs refinement). Once both RecursiveChildTask of a RecursiveTask terminates, the
 * RecursiveContinuationTask starts and chooses the best partition of both recursions and spawns for each block
 * a BisectionTask. The BisectionTask performs a initial partition call to bisect exactly one block of the current
 * partition. Once all BisectionTasks terminates, the BisectionContinuationTask starts and applies all bisections to the
 * current hypergraph.
 */

namespace mt_kahypar {

  struct RecursivePartitionResult {
    RecursivePartitionResult() :
            hypergraph(),
            partitioned_hypergraph(),
            mapping(),
            context(),
            objective(std::numeric_limits<HyperedgeWeight>::max()),
            imbalance(1.0) { }

    explicit RecursivePartitionResult(Context&& c) :
            hypergraph(),
            partitioned_hypergraph(),
            mapping(),
            context(c),
            objective(std::numeric_limits<HyperedgeWeight>::max()),
            imbalance(1.0) { }

    explicit RecursivePartitionResult(const Context& c) :
            hypergraph(),
            partitioned_hypergraph(),
            mapping(),
            context(c),
            objective(std::numeric_limits<HyperedgeWeight>::max()),
            imbalance(1.0) { }

    Hypergraph hypergraph;
    PartitionedHypergraph partitioned_hypergraph;
    parallel::scalable_vector<HypernodeID> mapping;
    Context context;
    HyperedgeWeight objective;
    double imbalance;
  };

  struct OriginalHypergraphInfo {

    double computeAdaptiveEpsilon(const PartitionID current_k) const {
      return std::min(0.99, std::max(std::pow(1.0 + original_epsilon, 1.0 /
                                                                      log2(ceil(static_cast<double>(original_k) / static_cast<double>(current_k)) + 1.0)) - 1.0,0.0));
    }

    const PartitionID original_k;
    const double original_epsilon;
  };

  /*!
   * Continuation task for the recursive child task. It is automatically called
   * after the recursive child task terminates and responsible for uncontracting
   * the hypergraph.
   */
  class RecursiveChildContinuationTask : public tbb::task {

  public:
    RecursiveChildContinuationTask(RecursivePartitionResult& result) :
            _coarsener(nullptr),
            _sparsifier(nullptr),
            _result(result) {
      _coarsener = CoarsenerFactory::getInstance().createObject(
              _result.context.coarsening.algorithm, _result.hypergraph, _result.context, false);
      _sparsifier = HypergraphSparsifierFactory::getInstance().createObject(
              _result.context.sparsification.similiar_net_combiner_strategy, _result.context);
    }

    tbb::task* execute() override {
      if ( _sparsifier->isSparsified() ) {
        // In that case, the sparsified hypergraph generated by the
        // heavy hyperedge remover was used for initial partitioning.
        // => Partition has to mapped from sparsified hypergraph to
        // coarsest partitioned hypergraph.
        _sparsifier->undoSparsification(_coarsener->coarsestPartitionedHypergraph());
      }

      // Uncontraction
      std::unique_ptr<IRefiner> label_propagation =
              LabelPropagationFactory::getInstance().createObject(
                      _result.context.refinement.label_propagation.algorithm, _result.hypergraph,
                      _result.context);
      std::unique_ptr<IRefiner> fm =
              FMFactory::getInstance().createObject(
                      _result.context.refinement.fm.algorithm, _result.hypergraph,
                      _result.context);
      _result.partitioned_hypergraph = _coarsener->uncoarsen(label_propagation, fm);

      // Compute metrics
      _result.objective = metrics::objective(_result.partitioned_hypergraph, _result.context.partition.objective);
      _result.imbalance = metrics::imbalance(_result.partitioned_hypergraph, _result.context);
      return nullptr;
    }

  public:
    std::unique_ptr<ICoarsener> _coarsener;
    std::unique_ptr<IHypergraphSparsifier> _sparsifier;

  private:
    RecursivePartitionResult& _result;
  };

  /*!
 * Continuation task for the bisection task. The bisection continuation task
 * is called after all bisection tasks terminates and is responsible for applying
 * all bisections done by the bisection tasks to the current hypergraph.
 */
  class BisectionContinuationTask : public tbb::task {
    static constexpr bool enable_heavy_assert = false;
  public:
    BisectionContinuationTask(PartitionedHypergraph& hypergraph,
                              const Context& context,
                              const HyperedgeWeight current_objective,
                              const PartitionID num_bisections) :
            _hg(hypergraph),
            _context(context),
            _current_objective(current_objective),
            _results() {
      _results.reserve(num_bisections);
      for ( PartitionID block = 0; block < num_bisections; ++block ) {
        _results.emplace_back(_context);
      }
    }

    tbb::task* execute() override {
      // Apply all bisections to current hypergraph
      PartitionID unbisected_block = (_context.partition.k % 2 == 1 ? (PartitionID) _results.size() : kInvalidPartition);
      _hg.doParallelForAllNodes([&](const HypernodeID& hn) {
        const PartitionID from = _hg.partID(hn);
        PartitionID to = kInvalidPartition;
        if ( from != unbisected_block ) {
          ASSERT(from != kInvalidPartition && static_cast<size_t>(from) < _results.size());
          ASSERT(hn < _results[from].mapping.size());
          const PartitionedHypergraph& from_hg = _results[from].partitioned_hypergraph;
          to = from_hg.partID(_results[from].mapping[hn]) == 0 ? 2 * from : 2 * from + 1;
        } else {
          to = _context.partition.k - 1;
        }

        ASSERT(to != kInvalidPartition && to < _hg.k());
        if (from != to) {
          _hg.changeNodePart(hn, from, to);
        }
      });

      HEAVY_INITIAL_PARTITIONING_ASSERT([&] {
        HyperedgeWeight expected_objective = _current_objective;
        HyperedgeWeight actual_objective = metrics::objective(_hg, _context.partition.objective);
        for (size_t i = 0; i < _results.size(); ++i) {
          expected_objective += metrics::objective(
                  _results[i].partitioned_hypergraph, _context.partition.objective);
        }

        if (expected_objective != actual_objective) {
          LOG << V(expected_objective) << V(actual_objective);
          return false;
        }
        return true;
      } ());

      return nullptr;
    }

  private:
    PartitionedHypergraph& _hg;
    const Context& _context;
    const HyperedgeWeight _current_objective;

  public:
    parallel::scalable_vector<RecursivePartitionResult> _results;
  };


  /*!
   * A bisection task is started after we return from the recursion. It is
   * responsible for bisecting one block of the current k'-way partition (k' < k).
   */
  class BisectionTask : public tbb::task {

  public:
    BisectionTask(PartitionedHypergraph& hypergraph,
<<<<<<< HEAD
                  const Context& context,
                  const TaskGroupID task_group_id,
                  const PartitionID block,
                  RecursivePartitionResult& result) :
            _hg(hypergraph),
            _stable_construction_of_incident_edges(context.preprocessing.stable_construction_of_incident_edges),
            _task_group_id(task_group_id),
=======
                  const PartitionID block,
                  RecursivePartitionResult& result) :
            _hg(hypergraph),
>>>>>>> 8d1f6ee6
            _block(block),
            _result(result) { }

    tbb::task* execute() override {
      // Setup Initial Partitioning Context
      std::vector<HypernodeWeight> perfect_balance_part_weights;
      std::vector<HypernodeWeight> max_part_weights;
      perfect_balance_part_weights.emplace_back(_result.context.partition.perfect_balance_part_weights[2 * _block]);
      perfect_balance_part_weights.emplace_back(_result.context.partition.perfect_balance_part_weights[2 * _block + 1]);
      max_part_weights.emplace_back(_result.context.partition.max_part_weights[2 * _block]);
      max_part_weights.emplace_back(_result.context.partition.max_part_weights[2 * _block + 1]);
      _result.context.partition.perfect_balance_part_weights = std::move(perfect_balance_part_weights);
      _result.context.partition.max_part_weights = std::move(max_part_weights);
      _result.context.partition.k = 2;

      // Extract Block of Hypergraph
      bool cut_net_splitting = _result.context.partition.objective == kahypar::Objective::km1;
<<<<<<< HEAD
      auto tmp_hypergraph = _hg.extract(_task_group_id, _block, cut_net_splitting, _stable_construction_of_incident_edges);
=======
      auto tmp_hypergraph = _hg.extract(_block, cut_net_splitting);
>>>>>>> 8d1f6ee6
      _result.hypergraph = std::move(tmp_hypergraph.first);
      _result.mapping = std::move(tmp_hypergraph.second);
      _result.partitioned_hypergraph = PartitionedHypergraph(
              2, _result.hypergraph, parallel_tag_t());

      if ( _result.hypergraph.initialNumNodes() > 0 ) {
        // Spawn Initial Partitioner
        PoolInitialPartitionerContinuation& ip_continuation = *new(allocate_continuation())
                PoolInitialPartitionerContinuation(
                _result.partitioned_hypergraph, _result.context);
        spawn_initial_partitioner(ip_continuation);
      }
      return nullptr;
    }

  private:
    PartitionedHypergraph& _hg;
<<<<<<< HEAD
    bool _stable_construction_of_incident_edges;
    const TaskGroupID _task_group_id;
=======
>>>>>>> 8d1f6ee6
    const PartitionID _block;
    RecursivePartitionResult& _result;
  };



  /*!
 * Continuation task for the recursive task. The recursive continuation task
 * is called after all recursive child tasks of the recursive task terminates
 * and is responsible for choosing the best partition of the recursive child tasks
 * and spawn bisection tasks to further transform the k'-way partition into
 * a 2*k'-way partition.
 */
  class RecursiveContinuationTask : public tbb::task {
    static constexpr bool enable_heavy_assert = false;
  public:
    RecursiveContinuationTask(const OriginalHypergraphInfo original_hypergraph_info,
                              PartitionedHypergraph& hypergraph,
                              const Context& context,
                              const bool top_level,
                              const bool was_recursion) :
            _original_hypergraph_info(original_hypergraph_info),
            _hg(hypergraph),
            _context(context),
            _top_level(top_level),
            _was_recursion(was_recursion) { }

    RecursivePartitionResult r1;
    RecursivePartitionResult r2;

    tbb::task* execute() override {
      ASSERT(r1.objective < std::numeric_limits<HyperedgeWeight>::max());

      RecursivePartitionResult best;
      // Choose best partition of both parallel recursion
      bool r1_has_better_quality = r1.objective < r2.objective;
      bool r1_is_balanced = r1.imbalance < r1.context.partition.epsilon;
      bool r2_is_balanced = r2.imbalance < r2.context.partition.epsilon;
      if (!_was_recursion ||
          (r1_has_better_quality && r1_is_balanced) ||
          (r1_is_balanced && !r2_is_balanced) ||
          (r1_has_better_quality && !r1_is_balanced && !r2_is_balanced)) {
        best = std::move(r1);
      } else {
        best = std::move(r2);
      }
      // Note, we move r1 or r2 into best, both contain the the
      // hypergraph and the partitioned hypergraph, whereas the
      // partitioned hypergraph contains a pointer to the hypergraph.
      // Moving r1 or r2 invalidates the pointer to the original
      // hypergraph. Therefore, we explicitly set it here.
      best.partitioned_hypergraph.setHypergraph(best.hypergraph);

      HEAVY_INITIAL_PARTITIONING_ASSERT(best.objective ==
                                        metrics::objective(best.partitioned_hypergraph, _context.partition.objective));

      // Apply best partition to hypergraph
      _hg.doParallelForAllNodes([&](const HypernodeID& hn) {
        PartitionID part_id = best.partitioned_hypergraph.partID(hn);
        ASSERT(part_id != kInvalidPartition && part_id < _hg.k());
        _hg.setOnlyNodePart(hn, part_id);
      });
      _hg.initializePartition();

      // The hypergraph is now partitioned into the number of blocks of the recursive context (best.context.partition.k).
      // Based on wheter we reduced k in recursion, we have to bisect the blocks of the partition
      // in the desired number of blocks of the current context (_context.partition.k).

      HEAVY_INITIAL_PARTITIONING_ASSERT(best.objective == metrics::objective(_hg, _context.partition.objective));

      // Bisect all blocks of best partition, if we are not on the top level of recursive initial partitioning
      // and the number of threads is small than k
      bool perform_bisections = !_top_level && _context.shared_memory.num_threads < (size_t)_context.partition.k;
      if (perform_bisections) {
        BisectionContinuationTask& bisection_continuation = *new(allocate_continuation())
                BisectionContinuationTask(_hg, _context,
                                          best.objective, _context.partition.k / 2);
        bisection_continuation.set_ref_count(_context.partition.k / 2 );
        for (PartitionID block = 0; block < _context.partition.k / 2; ++block) {
          tbb::task::spawn(*new(bisection_continuation.allocate_child()) BisectionTask(
<<<<<<< HEAD
                  _hg, _context, _task_group_id, block, bisection_continuation._results[block]));
=======
                  _hg, block, bisection_continuation._results[block]));
>>>>>>> 8d1f6ee6
        }
      }
      return nullptr;
    }

  private:
    const OriginalHypergraphInfo _original_hypergraph_info;
    PartitionedHypergraph& _hg;
    const Context& _context;
    const bool _top_level;
    const bool _was_recursion;
  };



  /*!
   * The recursive task contains the base case for initial bisecting the hypergraph
   * (if p = 1) and performing recursion by calling the recursive child tasks.
   */
  class RecursiveTask : public tbb::task {

  public:
    RecursiveTask(const OriginalHypergraphInfo original_hypergraph_info,
                  PartitionedHypergraph& hypergraph,
                  const Context& context,
                  const bool top_level) :
            _original_hypergraph_info(original_hypergraph_info),
            _hg(hypergraph),
            _context(context),
            _top_level(top_level) { }

    tbb::task* execute() override ;

  private:
    const OriginalHypergraphInfo _original_hypergraph_info;
    PartitionedHypergraph& _hg;
    const Context& _context;
    const bool _top_level;
  };


  /*!
   * The recursive child task is responsible for copying the hypergraph
   * and coarsen the hypergraph until the next contraction limit is reached.
   */
  class RecursiveChildTask : public tbb::task {
    static constexpr bool debug = false;
  public:
    RecursiveChildTask(const OriginalHypergraphInfo original_hypergraph_info,
                       PartitionedHypergraph& hypergraph,
                       const Context& context,
                       RecursivePartitionResult& result,
                       const bool top_level,
                       const size_t num_threads,
                       const size_t recursion_number,
                       const double degree_of_parallelism) :
            _original_hypergraph_info(original_hypergraph_info),
            _hg(hypergraph),
            _context(context),
            _result(result),
            _top_level(top_level),
            _num_threads(num_threads),
            _recursion_number(recursion_number),
            _degree_of_parallelism(degree_of_parallelism) { }

    tbb::task* execute() override {
      // Copy hypergraph
      _result = RecursivePartitionResult(setupRecursiveContext());
      _result.hypergraph = _hg.hypergraph().copy(parallel_tag_t());

      DBG << "Perform recursive multilevel partitioner call with"
          << "k =" << _result.context.partition.k << ","
          << "p =" << _result.context.shared_memory.num_threads << ","
          << "c =" << _result.context.coarsening.contraction_limit << "and"
          << "rep =" << _result.context.initial_partitioning.runs;

      RecursiveChildContinuationTask& child_continuation = *new(allocate_continuation())
              RecursiveChildContinuationTask(_result);

      // Coarsening
      child_continuation._coarsener->coarsen();

      // Call recursive initial partitioner
      if ( _context.useSparsification() ) {
        // Sparsify Hypergraph, if heavy hyperedge removal is enabled
        child_continuation._sparsifier->sparsify(child_continuation._coarsener->coarsestHypergraph());
      }

      if ( child_continuation._sparsifier->isSparsified() ) {
        recursivePartition(child_continuation._sparsifier->sparsifiedPartitionedHypergraph(), child_continuation);
      } else {
        recursivePartition(child_continuation._coarsener->coarsestPartitionedHypergraph(), child_continuation);
      }

      return nullptr;
    }

  private:
    void recursivePartition(PartitionedHypergraph& partitioned_hypergraph,
                            RecursiveChildContinuationTask& child_continuation) {
      RecursiveTask& recursive_task = *new(child_continuation.allocate_child()) RecursiveTask(
              _original_hypergraph_info, partitioned_hypergraph, _result.context, false);
      child_continuation.set_ref_count(1);
      tbb::task::spawn(recursive_task);
    }

    Context setupRecursiveContext() {
      ASSERT(_num_threads >= 1);
      Context context(_context);

      context.type = kahypar::ContextType::initial_partitioning;

      // Shared Memory Parameters
      context.shared_memory.num_threads = _num_threads;
      context.shared_memory.degree_of_parallelism *= _degree_of_parallelism;

      // Partitioning Parameters
      bool reduce_k = !_top_level && _context.shared_memory.num_threads < (size_t)_context.partition.k && _context.partition.k > 2;
      if (reduce_k) {
        context.partition.k = std::ceil(((double)context.partition.k) / 2.0);
        context.partition.perfect_balance_part_weights.assign(context.partition.k, 0);
        context.partition.max_part_weights.assign(context.partition.k, 0);
        for (PartitionID part = 0; part < _context.partition.k; ++part) {
          context.partition.perfect_balance_part_weights[part / 2] +=
                  _context.partition.perfect_balance_part_weights[part];
        }

        context.partition.epsilon = _original_hypergraph_info.computeAdaptiveEpsilon(context.partition.k);
        for (PartitionID part = 0; part < context.partition.k; ++part) {
          context.partition.max_part_weights[part] = std::ceil(( 1.0 + context.partition.epsilon ) *
                                                                context.partition.perfect_balance_part_weights[part]);
        }
      }
      context.partition.verbose_output = debug;
      context.type = kahypar::ContextType::initial_partitioning;

      // Coarsening Parameters
      context.coarsening.contraction_limit = std::max(
              context.partition.k * context.coarsening.contraction_limit_multiplier,
              2 * ID(context.shared_memory.num_threads) *
              context.coarsening.contraction_limit_multiplier);
      context.setupMaximumAllowedNodeWeight(_hg.totalWeight());
      context.setupSparsificationParameters();

      // Initial Partitioning Parameters
      bool is_parallel_recursion = _context.shared_memory.num_threads != context.shared_memory.num_threads;
      context.initial_partitioning.runs = std::max(context.initial_partitioning.runs / (is_parallel_recursion ? 2 : 1), 1UL);

      return context;
    }

    const OriginalHypergraphInfo _original_hypergraph_info;
    PartitionedHypergraph& _hg;
    const Context& _context;
    RecursivePartitionResult& _result;
    const bool _top_level;
    const size_t _num_threads;
    const size_t _recursion_number;
    const double _degree_of_parallelism;
  };


  tbb::task* RecursiveTask::execute() {
    if (_context.shared_memory.num_threads == 1 &&
        _context.coarsening.contraction_limit == 2 * _context.coarsening.contraction_limit_multiplier) {
      // Base Case -> Bisect Hypergraph
      ASSERT(_context.partition.k == 2);
      ASSERT(_context.partition.max_part_weights.size() == 2);
      PoolInitialPartitionerContinuation& ip_continuation = *new(allocate_continuation())
              PoolInitialPartitionerContinuation(_hg, _context);
      spawn_initial_partitioner(ip_continuation);
    } else {
      // We do parallel recursion, if the contract limit is equal to 2 * p * t
      // ( where p is the number of threads and t the contract limit multiplier )
      bool do_parallel_recursion = _context.coarsening.contraction_limit /
                                   (2 * _context.coarsening.contraction_limit_multiplier) ==
                                   _context.shared_memory.num_threads;
      if (do_parallel_recursion) {
        // Perform parallel recursion
        size_t num_threads_1 = std::ceil(((double) std::max(_context.shared_memory.num_threads, 2UL)) / 2.0);
        size_t num_threads_2 = std::floor(((double) std::max(_context.shared_memory.num_threads, 2UL)) / 2.0);

        RecursiveContinuationTask& recursive_continuation = *new(allocate_continuation())
                RecursiveContinuationTask(_original_hypergraph_info, _hg, _context, _top_level, true);
        RecursiveChildTask& recursion_0 = *new(recursive_continuation.allocate_child()) RecursiveChildTask(
                _original_hypergraph_info, _hg, _context, recursive_continuation.r1,
                _top_level, num_threads_1, 0, 0.5);
        RecursiveChildTask& recursion_1 = *new(recursive_continuation.allocate_child()) RecursiveChildTask(
                _original_hypergraph_info, _hg, _context, recursive_continuation.r2,
                _top_level, num_threads_2, 0, 0.5);
        recursive_continuation.set_ref_count(2);
        tbb::task::spawn(recursion_1);
        tbb::task::spawn(recursion_0);
      } else {
        RecursiveContinuationTask& recursive_continuation = *new(allocate_continuation())
                RecursiveContinuationTask(_original_hypergraph_info, _hg, _context, _top_level, false);
        RecursiveChildTask& recursion = *new(recursive_continuation.allocate_child()) RecursiveChildTask(
                _original_hypergraph_info, _hg, _context, recursive_continuation.r1,
                _top_level, _context.shared_memory.num_threads, 0, 1.0);
        recursive_continuation.set_ref_count(1);
        tbb::task::spawn(recursion);
      }
    }
    return nullptr;
  }


  void RecursiveInitialPartitioner::initialPartitionImpl() {
    if (_top_level) {
      parallel::MemoryPool::instance().deactivate_unused_memory_allocations();
      utils::Timer::instance().disable();
      utils::Stats::instance().disable();
    }

    RecursiveTask& root_recursive_task = *new(tbb::task::allocate_root()) RecursiveTask(
            OriginalHypergraphInfo { _context.partition.k, _context.partition.epsilon },
            _hg, _context, _top_level);
    tbb::task::spawn_root_and_wait(root_recursive_task);

    if (_top_level) {
      parallel::MemoryPool::instance().activate_unused_memory_allocations();
      utils::Timer::instance().enable();
      utils::Stats::instance().enable();
    }
  }


}<|MERGE_RESOLUTION|>--- conflicted
+++ resolved
@@ -107,7 +107,7 @@
 
     double computeAdaptiveEpsilon(const PartitionID current_k) const {
       return std::min(0.99, std::max(std::pow(1.0 + original_epsilon, 1.0 /
-                                                                      log2(ceil(static_cast<double>(original_k) / static_cast<double>(current_k)) + 1.0)) - 1.0,0.0));
+        log2(ceil(static_cast<double>(original_k) / static_cast<double>(current_k)) + 1.0)) - 1.0,0.0));
     }
 
     const PartitionID original_k;
@@ -245,19 +245,11 @@
 
   public:
     BisectionTask(PartitionedHypergraph& hypergraph,
-<<<<<<< HEAD
                   const Context& context,
-                  const TaskGroupID task_group_id,
                   const PartitionID block,
                   RecursivePartitionResult& result) :
             _hg(hypergraph),
             _stable_construction_of_incident_edges(context.preprocessing.stable_construction_of_incident_edges),
-            _task_group_id(task_group_id),
-=======
-                  const PartitionID block,
-                  RecursivePartitionResult& result) :
-            _hg(hypergraph),
->>>>>>> 8d1f6ee6
             _block(block),
             _result(result) { }
 
@@ -275,11 +267,7 @@
 
       // Extract Block of Hypergraph
       bool cut_net_splitting = _result.context.partition.objective == kahypar::Objective::km1;
-<<<<<<< HEAD
-      auto tmp_hypergraph = _hg.extract(_task_group_id, _block, cut_net_splitting, _stable_construction_of_incident_edges);
-=======
-      auto tmp_hypergraph = _hg.extract(_block, cut_net_splitting);
->>>>>>> 8d1f6ee6
+      auto tmp_hypergraph = _hg.extract(_block, cut_net_splitting, _stable_construction_of_incident_edges);
       _result.hypergraph = std::move(tmp_hypergraph.first);
       _result.mapping = std::move(tmp_hypergraph.second);
       _result.partitioned_hypergraph = PartitionedHypergraph(
@@ -297,11 +285,7 @@
 
   private:
     PartitionedHypergraph& _hg;
-<<<<<<< HEAD
     bool _stable_construction_of_incident_edges;
-    const TaskGroupID _task_group_id;
-=======
->>>>>>> 8d1f6ee6
     const PartitionID _block;
     RecursivePartitionResult& _result;
   };
@@ -382,11 +366,7 @@
         bisection_continuation.set_ref_count(_context.partition.k / 2 );
         for (PartitionID block = 0; block < _context.partition.k / 2; ++block) {
           tbb::task::spawn(*new(bisection_continuation.allocate_child()) BisectionTask(
-<<<<<<< HEAD
-                  _hg, _context, _task_group_id, block, bisection_continuation._results[block]));
-=======
-                  _hg, block, bisection_continuation._results[block]));
->>>>>>> 8d1f6ee6
+                  _hg, _context, block, bisection_continuation._results[block]));
         }
       }
       return nullptr;

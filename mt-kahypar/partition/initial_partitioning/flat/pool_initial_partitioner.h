/*******************************************************************************
 * This file is part of KaHyPar.
 *
 * Copyright (C) 2019 Tobias Heuer <tobias.heuer@kit.edu>
 *
 * KaHyPar is free software: you can redistribute it and/or modify
 * it under the terms of the GNU General Public License as published by
 * the Free Software Foundation, either version 3 of the License, or
 * (at your option) any later version.
 *
 * KaHyPar is distributed in the hope that it will be useful,
 * but WITHOUT ANY WARRANTY; without even the implied warranty of
 * MERCHANTABILITY or FITNESS FOR A PARTICULAR PURPOSE.  See the
 * GNU General Public License for more details.
 *
 * You should have received a copy of the GNU General Public License
 * along with KaHyPar.  If not, see <http://www.gnu.org/licenses/>.
 *
******************************************************************************/

#pragma once

#include "tbb/task.h"

#include "mt-kahypar/definitions.h"
#include "mt-kahypar/partition/initial_partitioning/flat/initial_partitioning_data_container.h"
#include "mt-kahypar/partition/factories.h"

namespace mt_kahypar {

namespace {

class DoNothingContinuation : public tbb::task {
 public:
  tbb::task* execute() override {
    return nullptr;
  }
};

class SpawnInitialPartitionerTaskList : public tbb::task {

 public:
  SpawnInitialPartitionerTaskList(InitialPartitioningDataContainer& ip_data,
                                   const Context& context,
                                   parallel::scalable_vector<InitialPartitioningAlgorithm> ip_tasks) :
    _ip_data(ip_data),
    _context(context),
    _ip_tasks(ip_tasks) { }

  tbb::task* execute() override {
    DoNothingContinuation& task_continuation = *new(allocate_continuation()) DoNothingContinuation();
    task_continuation.set_ref_count(_ip_tasks.size());
    // Spawn Initial Partitioner Tasks
    for ( const InitialPartitioningAlgorithm& algorithm : _ip_tasks ) {
      std::unique_ptr<tbb::task> initial_partitioner_ptr =
            FlatInitialPartitionerFactory::getInstance().createObject(
              algorithm, &task_continuation, algorithm, _ip_data, _context);
      tbb::task* initial_partitioner = initial_partitioner_ptr.release();
      tbb::task::spawn(*initial_partitioner);
    }
    return nullptr;
  }

 private:
  InitialPartitioningDataContainer& _ip_data;
  const Context& _context;
  parallel::scalable_vector<InitialPartitioningAlgorithm> _ip_tasks;
};

} // namespace

<<<<<<< HEAD
template<typename TypeTraits>
class PoolInitialPartitionerContinuationT : public tbb::task {
  using HyperGraph = typename TypeTraits::PartitionedHyperGraph;
  using InitialPartitioningDataContainer = InitialPartitioningDataContainerT<TypeTraits>;
=======
class PoolInitialPartitionerContinuation : public tbb::task {
  using HyperGraph = PartitionedHypergraph<>;
>>>>>>> cadddb90

  public:
  PoolInitialPartitionerContinuation(HyperGraph& hypergraph,
                                      const Context& context,
                                      const TaskGroupID task_group_id) :
    _ip_data(hypergraph, context, task_group_id),
    _context(context),
    _ip_task_lists(context.shared_memory.num_threads) {

    ASSERT(context.shared_memory.num_threads > 0);
    // Initial Partitioner tasks are evenly distributed among different task list. For an
    // explanation why we do this, see spawn_initial_partitioner(...)
    size_t task_list_idx = 0;
    for ( uint8_t i = 0; i < static_cast<uint8_t>(InitialPartitioningAlgorithm::UNDEFINED); ++i ) {
      InitialPartitioningAlgorithm algorithm = static_cast<InitialPartitioningAlgorithm>(i);
      for ( size_t j = 0; j < _context.initial_partitioning.runs; ++j ) {
        _ip_task_lists[task_list_idx].push_back(algorithm);
        task_list_idx = (task_list_idx + 1) % _context.shared_memory.num_threads;
      }
    }
  }

  tbb::task* execute() override {
    _ip_data.apply();
    return nullptr;
  }

  InitialPartitioningDataContainer _ip_data;
  const Context& _context;
  parallel::scalable_vector<parallel::scalable_vector<InitialPartitioningAlgorithm>> _ip_task_lists;
};

static void spawn_initial_partitioner(PoolInitialPartitionerContinuation& continuation_task ) {
  // Spawn Initial Partitioner
  const Context& context = continuation_task._context;
  continuation_task.set_ref_count(context.shared_memory.num_threads);
  for ( size_t i = 0; i < context.shared_memory.num_threads; ++i ) {
    // Note, we first spawn exactly num threads tasks that spawns a subset
    // of the initial partitioner tasks. Alternatively, we could also spawn
    // all initial partitioner tasks directly here, but this would insert
    // all tasks into the tbb task queue of one thread from which the other
    // threads have to steal from. This can become a major sequential bottleneck.
    // Therefore, we introduce that indirection such that the initial partitioner
    // tasks are more evenly distributed among the tbb task queues of all threads.
    tbb::task::spawn(*new(continuation_task.allocate_child())
      SpawnInitialPartitionerTaskList(
        continuation_task._ip_data, context, continuation_task._ip_task_lists[i]));
  }
}

/*!
 * The pool initial partitioner spawns for each initial partitioning run and algorithm
 * exactly one initial partitioning task. The number of initial partitions computed during
 * an invocation of the pool initial partitioner is exactly ( num IP runs ) * (num IP algos).
 * The best partition is applied to the hypergraph.
 */
<<<<<<< HEAD
template<typename TypeTraits>
class PoolInitialPartitionerT : public tbb::task {
  using HyperGraph = typename TypeTraits::PartitionedHyperGraph;
  using PoolInitialPartitionerContinuation = PoolInitialPartitionerContinuationT<TypeTraits>;
=======
class PoolInitialPartitioner : public tbb::task {
  using HyperGraph = PartitionedHypergraph<>;
>>>>>>> cadddb90

  static constexpr bool debug = false;

 public:
  PoolInitialPartitioner(HyperGraph& hypergraph,
                         const Context& context,
                         const TaskGroupID task_group_id) :
    _hg(hypergraph),
    _context(context),
    _task_group_id(task_group_id) { }

  tbb::task* execute() override {
    PoolInitialPartitionerContinuation& ip_continuation = *new(allocate_continuation())
      PoolInitialPartitionerContinuation(_hg, _context, _task_group_id);
    spawn_initial_partitioner(ip_continuation);
    return nullptr;
  }

 private:
  HyperGraph& _hg;
  const Context& _context;
  const TaskGroupID _task_group_id;
};
} // namespace mt_kahypar<|MERGE_RESOLUTION|>--- conflicted
+++ resolved
@@ -69,18 +69,10 @@
 
 } // namespace
 
-<<<<<<< HEAD
-template<typename TypeTraits>
-class PoolInitialPartitionerContinuationT : public tbb::task {
-  using HyperGraph = typename TypeTraits::PartitionedHyperGraph;
-  using InitialPartitioningDataContainer = InitialPartitioningDataContainerT<TypeTraits>;
-=======
 class PoolInitialPartitionerContinuation : public tbb::task {
-  using HyperGraph = PartitionedHypergraph<>;
->>>>>>> cadddb90
 
   public:
-  PoolInitialPartitionerContinuation(HyperGraph& hypergraph,
+  PoolInitialPartitionerContinuation(PartitionedHypergraph& hypergraph,
                                       const Context& context,
                                       const TaskGroupID task_group_id) :
     _ip_data(hypergraph, context, task_group_id),
@@ -134,20 +126,12 @@
  * an invocation of the pool initial partitioner is exactly ( num IP runs ) * (num IP algos).
  * The best partition is applied to the hypergraph.
  */
-<<<<<<< HEAD
-template<typename TypeTraits>
-class PoolInitialPartitionerT : public tbb::task {
-  using HyperGraph = typename TypeTraits::PartitionedHyperGraph;
-  using PoolInitialPartitionerContinuation = PoolInitialPartitionerContinuationT<TypeTraits>;
-=======
 class PoolInitialPartitioner : public tbb::task {
-  using HyperGraph = PartitionedHypergraph<>;
->>>>>>> cadddb90
 
   static constexpr bool debug = false;
 
  public:
-  PoolInitialPartitioner(HyperGraph& hypergraph,
+  PoolInitialPartitioner(PartitionedHypergraph& hypergraph,
                          const Context& context,
                          const TaskGroupID task_group_id) :
     _hg(hypergraph),
@@ -162,7 +146,7 @@
   }
 
  private:
-  HyperGraph& _hg;
+  PartitionedHypergraph& _hg;
   const Context& _context;
   const TaskGroupID _task_group_id;
 };

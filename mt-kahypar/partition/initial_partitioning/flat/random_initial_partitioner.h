--- conflicted
+++ resolved
@@ -41,7 +41,6 @@
     _rng(seed) { }
 
   tbb::task* execute() override {
-<<<<<<< HEAD
     if ( _ip_data.should_initial_partitioner_run(InitialPartitioningAlgorithm::random) ) {
       HighResClockTimepoint start = std::chrono::high_resolution_clock::now();
       PartitionedHypergraph& hg = _ip_data.local_partitioned_hypergraph();
@@ -62,25 +61,6 @@
             // to, we assign it to random selected block
             break;
           }
-=======
-    HighResClockTimepoint start = std::chrono::high_resolution_clock::now();
-    PartitionedHypergraph& hg = _ip_data.local_partitioned_hypergraph();
-    std::uniform_int_distribution<PartitionID> select_random_block(0, _context.partition.k - 1);
-
-    for ( const HypernodeID& hn : hg.nodes() ) {
-      // Randomly select a block to assign the hypernode
-      PartitionID block = select_random_block(_rng);
-      PartitionID current_block = block;
-      while ( !fitsIntoBlock(hg, hn, current_block) ) {
-        // If the hypernode does not fit into the random selected block
-        // (because it would violate the balance constraint), we try to
-        // assign it to the next block.
-        current_block = ( current_block + 1 ) % _context.partition.k;
-        if ( current_block == block ) {
-          // In case, we find no valid block to assign the current hypernode
-          // to, we assign it to random selected block
-          break;
->>>>>>> 74102784
         }
         hg.setNodePart(hn, current_block);
       }

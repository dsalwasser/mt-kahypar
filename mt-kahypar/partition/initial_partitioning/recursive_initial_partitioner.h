/*******************************************************************************
 * This file is part of KaHyPar.
 *
 * Copyright (C) 2019 Tobias Heuer <tobias.heuer@kit.edu>
 *
 * KaHyPar is free software: you can redistribute it and/or modify
 * it under the terms of the GNU General Public License as published by
 * the Free Software Foundation, either version 3 of the License, or
 * (at your option) any later version.
 *
 * KaHyPar is distributed in the hope that it will be useful,
 * but WITHOUT ANY WARRANTY; without even the implied warranty of
 * MERCHANTABILITY or FITNESS FOR A PARTICULAR PURPOSE.  See the
 * GNU General Public License for more details.
 *
 * You should have received a copy of the GNU General Public License
 * along with KaHyPar.  If not, see <http://www.gnu.org/licenses/>.
 *
******************************************************************************/

#pragma once

#include <algorithm>
#include <limits>
#include <vector>

#include "tbb/parallel_invoke.h"
#include "tbb/task_arena.h"
#include "tbb/task_group.h"

#include "mt-kahypar/definitions.h"
#include "mt-kahypar/macros.h"
#include "mt-kahypar/partition/context.h"
#include "mt-kahypar/partition/initial_partitioning/i_initial_partitioner.h"
#include "mt-kahypar/partition/initial_partitioning/flat/pool_initial_partitioner.h"
#include "mt-kahypar/utils/randomize.h"
#include "mt-kahypar/utils/stats.h"
#include "mt-kahypar/utils/timer.h"

namespace mt_kahypar {

/*!
 * RECURSIVE INITIAL PARTITIONER
 * For reason of simplicity we assume in the following description of the algorithm that
 * the number of threads p and the number of blocks k is a power of 2 and p = k. The recursive
 * initial partitioner is invoked, if the number of vertices is 2 * c * p (where c is our
 * contraction limit multiplier).
 * The recursive initial partitioner starts by performing parallel coarsening with p threads
 * until c * p vertices are reached. Afterwards, the hypergraph is copied and the hypergraphs
 * are recursively coarsened with p / 2 threads each. Once p = 1 (and the contraction limit is 2 * c)
 * we initially bisect the hypergraph in two blocks. After initial partitioning each thread uncontracts
 * its hypergraph (and performs refinement) until 4 * c hypernodes are rechead. Afterwards, we choose the
 * best partition of both recursions and further bisect each block of the partition to obtain a 4-way
 * partition and continue uncontraction with 2 threads until 8 * c hypernodes. This is repeated until
 * we obtain a k-way partition of the hypergraph.
 * Note, the recursive initial partitioner is written in TBBNumaArena continuation style. The TBBNumaArena continuation
 * style is especially useful for recursive patterns. Each task defines its continuation task. A continuation
 * task defines how computation should continue, if all its child tasks are completed. As a consequence,
 * tasks can be spawned without waiting for their completion, because the continuation task is automatically
 * invoked if all child tasks are terminated. Therefore, no thread will waste CPU time while waiting for
 * their recursive tasks to complete.
 *
 * Implementation Details
 * ----------------------
 * The recursive initial partitioner starts by spawning the root RecursiveTask. The RecursiveTask spawns
 * two RecursiveChildTask. Within such a task the hypergraph is copied and coarsened to the next desired contraction limit.
 * Once that contraction limit is reached the RecursiveChildTask spawns again one RecursiveTask. Once the RecursiveTask
 * of a RecursiveChildTask terminates, the RecursiveChildContinuationTask starts and uncontracts the hypergraph to
 * its original size (and also performs refinement). Once both RecursiveChildTask of a RecursiveTask terminates, the
 * RecursiveContinuationTask starts and chooses the best partition of both recursions and spawns for each block
 * a BisectionTask. The BisectionTask performs a initial partition call to bisect exactly one block of the current
 * partition. Once all BisectionTasks terminates, the BisectionContinuationTask starts and applies all bisections to the
 * current hypergraph.
 */
class RecursiveInitialPartitioner: public IInitialPartitioner {
 private:
<<<<<<< HEAD
  using HyperGraph = typename TypeTraits::HyperGraph;
  using PartitionedHyperGraph = typename TypeTraits::PartitionedHyperGraph;
  using TBB = typename TypeTraits::TBB;
  using HwTopology = typename TypeTraits::HwTopology;
=======
>>>>>>> cadddb90

  static constexpr bool debug = false;
  static constexpr bool enable_heavy_assert = false;

  static PartitionID kInvalidPartition;
  static HypernodeID kInvalidHypernode;

  struct RecursivePartitionResult {
    RecursivePartitionResult() :
      hypergraph(),
      partitioned_hypergraph(),
      mapping(),
      context(),
      objective(std::numeric_limits<HyperedgeWeight>::max()),
      imbalance(1.0) { }

    explicit RecursivePartitionResult(Context&& c) :
      hypergraph(),
      partitioned_hypergraph(),
      mapping(),
      context(c),
      objective(std::numeric_limits<HyperedgeWeight>::max()),
      imbalance(1.0) { }

    explicit RecursivePartitionResult(const Context& c) :
      hypergraph(),
      partitioned_hypergraph(),
      mapping(),
      context(c),
      objective(std::numeric_limits<HyperedgeWeight>::max()),
      imbalance(1.0) { }

    Hypergraph hypergraph;
    PartitionedHypergraph<> partitioned_hypergraph;
    parallel::scalable_vector<HypernodeID> mapping;
    Context context;
    HyperedgeWeight objective;
    double imbalance;
  };

  struct OriginalHypergraphInfo {

    double computeAdaptiveEpsilon(const PartitionID current_k) const {
      return std::min(0.99, std::max(std::pow(1.0 + original_epsilon, 1.0 /
        log2(ceil(static_cast<double>(original_k) / static_cast<double>(current_k)) + 1.0)) - 1.0,0.0));
    }

    const PartitionID original_k;
    const double original_epsilon;
  };

  /*!
   * Continuation task for the recursive child task. It is automatically called
   * after the recursive child task terminates and responsible for uncontracting
   * the hypergraph.
   */
  class RecursiveChildContinuationTask : public tbb::task {

   public:
    RecursiveChildContinuationTask(RecursivePartitionResult& result,
                                   const TaskGroupID task_group_id) :
      _coarsener(nullptr),
      _sparsifier(nullptr),
      _result(result),
      _task_group_id(task_group_id) {
      _coarsener = CoarsenerFactory::getInstance().createObject(
        _result.context.coarsening.algorithm, _result.hypergraph, _result.context, _task_group_id, false);
      _sparsifier = HypergraphSparsifierFactory::getInstance().createObject(
        _result.context.sparsification.similiar_net_combiner_strategy, _result.context, _task_group_id);
    }

    tbb::task* execute() override {
      if ( _sparsifier->isSparsified() ) {
        // In that case, the sparsified hypergraph generated by the
        // heavy hyperedge remover was used for initial partitioning.
        // => Partition has to mapped from sparsified hypergraph to
        // coarsest partitioned hypergraph.
        _sparsifier->undoSparsification(_coarsener->coarsestPartitionedHypergraph());
      }

      // Uncontraction
      std::unique_ptr<IRefiner<>> label_propagation =
        LabelPropagationFactory::getInstance().createObject(
          _result.context.refinement.label_propagation.algorithm, _coarsener->coarsestPartitionedHypergraph(),
          _result.context, _task_group_id);
      _result.partitioned_hypergraph = _coarsener->uncoarsen(label_propagation);

      // Compute metrics
      _result.objective = metrics::objective(_result.partitioned_hypergraph, _result.context.partition.objective);
      _result.imbalance = metrics::imbalance(_result.partitioned_hypergraph, _result.context);
      return nullptr;
    }

   public:
    std::unique_ptr<ICoarsener> _coarsener;
    std::unique_ptr<IHypergraphSparsifier> _sparsifier;

   private:
    RecursivePartitionResult& _result;
    const TaskGroupID _task_group_id;
  };

  /*!
   * The recursive child task is responsible for copying the hypergraph
   * and coarsen the hypergraph until the next contraction limit is reached.
   */
  class RecursiveChildTask : public tbb::task {

   public:
    RecursiveChildTask(const OriginalHypergraphInfo original_hypergraph_info,
                       PartitionedHypergraph<>& hypergraph,
                       const Context& context,
                       RecursivePartitionResult& result,
                       const bool top_level,
                       const TaskGroupID task_group_id,
                       const size_t num_threads,
                       const size_t recursion_number) :
      _original_hypergraph_info(original_hypergraph_info),
      _hg(hypergraph),
      _context(context),
      _result(result),
      _top_level(top_level),
      _task_group_id(task_group_id),
      _num_threads(num_threads),
      _recursion_number(recursion_number) { }

    tbb::task* execute() override {
      // Copy hypergraph
      _result = RecursivePartitionResult(setupRecursiveContext());
      _result.hypergraph = _hg.hypergraph().copy(_task_group_id);

      DBG << "Perform recursive multilevel partitioner call with"
          << "k =" << _result.context.partition.k << ","
          << "p =" << _result.context.shared_memory.num_threads << ","
          << "c =" << _result.context.coarsening.contraction_limit << "and"
          << "rep =" << _result.context.initial_partitioning.runs;

      RecursiveChildContinuationTask& child_continuation = *new(allocate_continuation())
        RecursiveChildContinuationTask(_result, _task_group_id);

      // Coarsening
      child_continuation._coarsener->coarsen();

      // Call recursive initial partitioner
      if ( _context.useSparsification() ) {
        // Sparsify Hypergraph, if heavy hyperedge removal is enabled
        child_continuation._sparsifier->sparsify(child_continuation._coarsener->coarsestHypergraph());
      }

      if ( child_continuation._sparsifier->isSparsified() ) {
        recursivePartition(child_continuation._sparsifier->sparsifiedPartitionedHypergraph(), child_continuation);
      } else {
        recursivePartition(child_continuation._coarsener->coarsestPartitionedHypergraph(), child_continuation);
      }

      return nullptr;
    }

   private:
    void recursivePartition(PartitionedHypergraph<>& partitioned_hypergraph,
                            RecursiveChildContinuationTask& child_continuation) {
      RecursiveTask& recursive_task = *new(child_continuation.allocate_child()) RecursiveTask(
        _original_hypergraph_info, partitioned_hypergraph, _result.context, false, _task_group_id);
      child_continuation.set_ref_count(1);
      tbb::task::spawn(recursive_task);
    }

    Context setupRecursiveContext() {
      ASSERT(_num_threads >= 1);
      Context context(_context);

      context.type = kahypar::ContextType::initial_partitioning;

      // Shared Memory Parameters
      context.shared_memory.num_threads = _num_threads;

      // Partitioning Parameters
      bool reduce_k = !_top_level && _context.shared_memory.num_threads < (size_t)_context.partition.k && _context.partition.k > 2;
      if (reduce_k) {
        context.partition.k = std::ceil(((double)context.partition.k) / 2.0);
        context.partition.perfect_balance_part_weights.assign(context.partition.k, 0);
        context.partition.max_part_weights.assign(context.partition.k, 0);
        for (PartitionID part = 0; part < _context.partition.k; ++part) {
          context.partition.perfect_balance_part_weights[part / 2] +=
            _context.partition.perfect_balance_part_weights[part];
        }

        if ( context.initial_partitioning.use_adaptive_epsilon ) {
          context.partition.epsilon = _original_hypergraph_info.computeAdaptiveEpsilon(context.partition.k);
          for (PartitionID part = 0; part < context.partition.k; ++part) {
            context.partition.max_part_weights[part] = std::ceil(( 1.0 + context.partition.epsilon ) *
              context.partition.perfect_balance_part_weights[part]);
          }
        } else {
          context.partition.max_part_weights.assign(context.partition.k, 0);
          for (PartitionID part = 0; part < _context.partition.k; ++part) {
            context.partition.max_part_weights[part / 2] +=
              _context.partition.max_part_weights[part];
          }
        }
      }
      context.partition.verbose_output = debug;
      context.type = kahypar::ContextType::initial_partitioning;

      // Coarsening Parameters
      context.coarsening.contraction_limit = std::max(
        context.partition.k * context.coarsening.contraction_limit_multiplier,
        2 * ID(context.shared_memory.num_threads) *
        context.coarsening.contraction_limit_multiplier);
      context.setupMaximumAllowedNodeWeight(_hg.totalWeight());
      context.setupSparsificationParameters();

      // Initial Partitioning Parameters
      bool is_parallel_recursion = _context.shared_memory.num_threads != context.shared_memory.num_threads;
      context.initial_partitioning.runs = std::max(context.initial_partitioning.runs / (is_parallel_recursion ? 2 : 1), 1UL);

      return context;
    }

    const OriginalHypergraphInfo _original_hypergraph_info;
    PartitionedHypergraph<>& _hg;
    const Context& _context;
    RecursivePartitionResult& _result;
    const bool _top_level;
    const TaskGroupID _task_group_id;
    const size_t _num_threads;
    const size_t _recursion_number;
  };

  /*!
   * A bisection task is started after we return from the recursion. It is
   * responsible for bisecting one block of the current k'-way partition (k' < k).
   */
  class BisectionTask : public tbb::task {

   public:
    BisectionTask(PartitionedHypergraph<>& hypergraph,
                  const TaskGroupID task_group_id,
                  const PartitionID block,
                  RecursivePartitionResult& result) :
      _hg(hypergraph),
      _task_group_id(task_group_id),
      _block(block),
      _result(result) { }

    tbb::task* execute() override {
      // Setup Initial Partitioning Context
      std::vector<HypernodeWeight> perfect_balance_part_weights;
      std::vector<HypernodeWeight> max_part_weights;
      perfect_balance_part_weights.emplace_back(_result.context.partition.perfect_balance_part_weights[2 * _block]);
      perfect_balance_part_weights.emplace_back(_result.context.partition.perfect_balance_part_weights[2 * _block + 1]);
      max_part_weights.emplace_back(_result.context.partition.max_part_weights[2 * _block]);
      max_part_weights.emplace_back(_result.context.partition.max_part_weights[2 * _block + 1]);
      _result.context.partition.perfect_balance_part_weights = std::move(perfect_balance_part_weights);
      _result.context.partition.max_part_weights = std::move(max_part_weights);
      _result.context.partition.k = 2;

      // Extract Block of Hypergraph
      bool cut_net_splitting = _result.context.partition.objective == kahypar::Objective::km1;
      auto tmp_hypergraph = _hg.extract(_task_group_id, _block, cut_net_splitting);
      _result.hypergraph = std::move(tmp_hypergraph.first);
      _result.mapping = std::move(tmp_hypergraph.second);
<<<<<<< HEAD
      _result.partitioned_hypergraph = PartitionedHyperGraph(2, _task_group_id, _result.hypergraph);
=======
      _result.partitioned_hypergraph = PartitionedHypergraph<>(
        2, _task_group_id, _result.hypergraph);
>>>>>>> cadddb90

      if ( _result.hypergraph.initialNumNodes() > 0 ) {
        // Spawn Initial Partitioner
        PoolInitialPartitionerContinuation& ip_continuation = *new(allocate_continuation())
          PoolInitialPartitionerContinuation(
            _result.partitioned_hypergraph, _result.context, _task_group_id);
        spawn_initial_partitioner(ip_continuation);
      }
      return nullptr;
    }

   private:
    PartitionedHypergraph<>& _hg;
    const TaskGroupID _task_group_id;
    const PartitionID _block;
    RecursivePartitionResult& _result;
  };

  /*!
   * Continuation task for the bisection task. The bisection continuation task
   * is called after all bisection tasks terminates and is responsible for applying
   * all bisections done by the bisection tasks to the current hypergraph.
   */
  class BisectionContinuationTask : public tbb::task {

   public:
    BisectionContinuationTask(PartitionedHypergraph<>& hypergraph,
                              const Context& context,
                              const TaskGroupID task_group_id,
                              const HyperedgeWeight current_objective,
                              const PartitionID num_bisections) :
      _hg(hypergraph),
      _context(context),
      _task_group_id(task_group_id),
      _current_objective(current_objective),
      _results() {
      _results.reserve(num_bisections);
      for ( PartitionID block = 0; block < num_bisections; ++block ) {
        _results.emplace_back(_context);
      }
    }

    tbb::task* execute() override {
      // Apply all bisections to current hypergraph
      PartitionID unbisected_block = (_context.partition.k % 2 == 1 ? (PartitionID) _results.size() : kInvalidPartition);
      _hg.doParallelForAllNodes([&](const HypernodeID& hn) {
        const PartitionID from = _hg.partID(hn);
        PartitionID to = kInvalidPartition;
        if ( from != unbisected_block ) {
          ASSERT(from != kInvalidPartition && static_cast<size_t>(from) < _results.size());
          ASSERT(hn < _results[from].mapping.size());
          const PartitionedHypergraph<>& from_hg = _results[from].partitioned_hypergraph;
          to = from_hg.partID(_results[from].mapping[hn]) == 0 ? 2 * from : 2 * from + 1;
        } else {
          to = _context.partition.k - 1;
        }

        ASSERT(to != kInvalidPartition && to < _hg.k());
        if (from != to) {
          _hg.changeNodePart(hn, from, to);
        }
      });

      HEAVY_INITIAL_PARTITIONING_ASSERT([&] {
          HyperedgeWeight expected_objective = _current_objective;
          HyperedgeWeight actual_objective = metrics::objective(_hg, _context.partition.objective);
          for (size_t i = 0; i < _results.size(); ++i) {
            expected_objective += metrics::objective(
              _results[i].partitioned_hypergraph, _context.partition.objective);
          }

          if (expected_objective != actual_objective) {
            LOG << V(expected_objective) << V(actual_objective);
            return false;
          }
          return true;
        } ());

      return nullptr;
    }

   private:
    PartitionedHypergraph<>& _hg;
    const Context& _context;
    const TaskGroupID _task_group_id;
    const HyperedgeWeight _current_objective;

   public:
    parallel::scalable_vector<RecursivePartitionResult> _results;
  };

  /*!
   * The recursive task contains the base case for initial bisecting the hypergraph
   * (if p = 1) and performing recursion by calling the recursive child tasks.
   */
  class RecursiveTask : public tbb::task {

   public:
    RecursiveTask(const OriginalHypergraphInfo original_hypergraph_info,
                  PartitionedHypergraph<>& hypergraph,
                  const Context& context,
                  const bool top_level,
                  const TaskGroupID task_group_id) :
      _original_hypergraph_info(original_hypergraph_info),
      _hg(hypergraph),
      _context(context),
      _top_level(top_level),
      _task_group_id(task_group_id) { }

    tbb::task* execute() override {
      if (_context.shared_memory.num_threads == 1 &&
          _context.coarsening.contraction_limit == 2 * _context.coarsening.contraction_limit_multiplier) {
        // Base Case -> Bisect Hypergraph
        ASSERT(_context.partition.k == 2);
        ASSERT(_context.partition.max_part_weights.size() == 2);
        PoolInitialPartitionerContinuation& ip_continuation = *new(allocate_continuation())
          PoolInitialPartitionerContinuation(_hg, _context, _task_group_id);
        spawn_initial_partitioner(ip_continuation);
      } else {
        // We do parallel recursion, if the contract limit is equal to 2 * p * t
        // ( where p is the number of threads and t the contract limit multiplier )
        bool do_parallel_recursion = _context.coarsening.contraction_limit /
                                    (2 * _context.coarsening.contraction_limit_multiplier) ==
                                    _context.shared_memory.num_threads;
        if (do_parallel_recursion) {
          // Perform parallel recursion
          size_t num_threads_1 = std::ceil(((double) std::max(_context.shared_memory.num_threads, 2UL)) / 2.0);
          size_t num_threads_2 = std::floor(((double) std::max(_context.shared_memory.num_threads, 2UL)) / 2.0);
          auto tbb_recursion_task_groups = TBBNumaArena::instance().create_tbb_task_groups_for_recursion();

          RecursiveContinuationTask& recursive_continuation = *new(allocate_continuation())
            RecursiveContinuationTask(_original_hypergraph_info, _hg, _context, _top_level, _task_group_id, true);
          RecursiveChildTask& recursion_0 = *new(recursive_continuation.allocate_child()) RecursiveChildTask(
            _original_hypergraph_info, _hg, _context, recursive_continuation.r1,
            _top_level, tbb_recursion_task_groups.first, num_threads_1, 0);
          RecursiveChildTask& recursion_1 = *new(recursive_continuation.allocate_child()) RecursiveChildTask(
            _original_hypergraph_info, _hg, _context, recursive_continuation.r2,
            _top_level, tbb_recursion_task_groups.second, num_threads_2, 0);
          recursive_continuation.set_ref_count(2);
          tbb::task::spawn(recursion_1);
          tbb::task::spawn(recursion_0);
        } else {
          RecursiveContinuationTask& recursive_continuation = *new(allocate_continuation())
            RecursiveContinuationTask(_original_hypergraph_info, _hg, _context, _top_level, _task_group_id, false);
          RecursiveChildTask& recursion = *new(recursive_continuation.allocate_child()) RecursiveChildTask(
            _original_hypergraph_info, _hg, _context, recursive_continuation.r1,
            _top_level, _task_group_id, _context.shared_memory.num_threads, 0);
          recursive_continuation.set_ref_count(1);
          tbb::task::spawn(recursion);
        }
      }
      return nullptr;
    }

   private:
    const OriginalHypergraphInfo _original_hypergraph_info;
    PartitionedHypergraph<>& _hg;
    const Context& _context;
    const bool _top_level;
    const TaskGroupID _task_group_id;
  };

  /*!
   * Continuation task for the recursive task. The recursive continuation task
   * is called after all recursive child tasks of the recursive task terminates
   * and is responsible for choosing the best partition of the recursive child tasks
   * and spawn bisection tasks to further transform the k'-way partition into
   * a 2*k'-way partition.
   */
  class RecursiveContinuationTask : public tbb::task {

   public:
    RecursiveContinuationTask(const OriginalHypergraphInfo original_hypergraph_info,
                              PartitionedHypergraph<>& hypergraph,
                              const Context& context,
                              const bool top_level,
                              const TaskGroupID task_group_id,
                              const bool was_recursion) :
      _original_hypergraph_info(original_hypergraph_info),
      _hg(hypergraph),
      _context(context),
      _top_level(top_level),
      _task_group_id(task_group_id),
      _was_recursion(was_recursion) { }

    RecursivePartitionResult r1;
    RecursivePartitionResult r2;

    tbb::task* execute() override {
      ASSERT(r1.objective < std::numeric_limits<HyperedgeWeight>::max());

      RecursivePartitionResult best;
      // Choose best partition of both parallel recursion
      bool r1_has_better_quality = r1.objective < r2.objective;
      bool r1_is_balanced = r1.imbalance < r1.context.partition.epsilon;
      bool r2_is_balanced = r2.imbalance < r2.context.partition.epsilon;
      if (!_was_recursion ||
          (r1_has_better_quality && r1_is_balanced) ||
          (r1_is_balanced && !r2_is_balanced) ||
          (r1_has_better_quality && !r1_is_balanced && !r2_is_balanced)) {
        best = std::move(r1);
      } else {
        best = std::move(r2);
      }
      // Note, we move r1 or r2 into best, both contain the the
      // hypergraph and the partitioned hypergraph, whereas the
      // partitioned hypergraph contains a pointer to the hypergraph.
      // Moving r1 or r2 invalidates the pointer to the original
      // hypergraph. Therefore, we explicitly set it here.
      best.partitioned_hypergraph.setHypergraph(best.hypergraph);

      HEAVY_INITIAL_PARTITIONING_ASSERT(best.objective ==
        metrics::objective(best.partitioned_hypergraph, _context.partition.objective));

      // Apply best partition to hypergraph
      _hg.doParallelForAllNodes([&](const HypernodeID& hn) {
        PartitionID part_id = best.partitioned_hypergraph.partID(hn);
        ASSERT(part_id != kInvalidPartition && part_id < _hg.k());
        _hg.setOnlyNodePart(hn, part_id);
      });
<<<<<<< HEAD
=======
      _hg.initializePartition(_task_group_id);
>>>>>>> cadddb90

      // The hypergraph is now partitioned into the number of blocks of the recursive context (best.context.partition.k).
      // Based on wheter we reduced k in recursion, we have to bisect the blocks of the partition
      // in the desired number of blocks of the current context (_context.partition.k).

      HEAVY_INITIAL_PARTITIONING_ASSERT(best.objective == metrics::objective(_hg, _context.partition.objective));

      // Bisect all blocks of best partition, if we are not on the top level of recursive initial partitioning
      // and the number of threads is small than k
      bool perform_bisections = !_top_level && _context.shared_memory.num_threads < (size_t)_context.partition.k;
      if (perform_bisections) {
        BisectionContinuationTask& bisection_continuation = *new(allocate_continuation())
          BisectionContinuationTask(_hg, _context, _task_group_id,
            best.objective, _context.partition.k / 2);
        bisection_continuation.set_ref_count(_context.partition.k / 2 );
        for (PartitionID block = 0; block < _context.partition.k / 2; ++block) {
          tbb::task::spawn(*new(bisection_continuation.allocate_child()) BisectionTask(
            _hg, _task_group_id, block, bisection_continuation._results[block]));
        }
      }
      return nullptr;
    }

   private:
    const OriginalHypergraphInfo _original_hypergraph_info;
    PartitionedHypergraph<>& _hg;
    const Context& _context;
    const bool _top_level;
    const TaskGroupID _task_group_id;
    const bool _was_recursion;
  };

 public:
  RecursiveInitialPartitioner(PartitionedHypergraph<>& hypergraph,
                               const Context& context,
                               const bool top_level,
                               const TaskGroupID task_group_id) :
    _hg(hypergraph),
    _context(context),
    _top_level(top_level),
    _task_group_id(task_group_id) { }

  RecursiveInitialPartitioner(const RecursiveInitialPartitioner&) = delete;
  RecursiveInitialPartitioner(RecursiveInitialPartitioner&&) = delete;
  RecursiveInitialPartitioner & operator= (const RecursiveInitialPartitioner &) = delete;
  RecursiveInitialPartitioner & operator= (RecursiveInitialPartitioner &&) = delete;

 private:
  void initialPartitionImpl() override final {
    if (_top_level) {
      parallel::MemoryPool::instance().deactivate_unused_memory_allocations();
      utils::Timer::instance().disable();
      utils::Stats::instance().disable();
    }

    RecursiveTask& root_recursive_task = *new(tbb::task::allocate_root()) RecursiveTask(
      OriginalHypergraphInfo { _context.partition.k, _context.partition.epsilon },
      _hg, _context, _top_level, _task_group_id);
    tbb::task::spawn_root_and_wait(root_recursive_task);

    if (_top_level) {
      parallel::MemoryPool::instance().activate_unused_memory_allocations();
      utils::Timer::instance().enable();
      utils::Stats::instance().enable();
    }
  }

 private:
  PartitionedHypergraph<>& _hg;
  const Context& _context;
  const bool _top_level;
  const TaskGroupID _task_group_id;
};

PartitionID RecursiveInitialPartitioner::kInvalidPartition = -1;
HypernodeID RecursiveInitialPartitioner::kInvalidHypernode = std::numeric_limits<HypernodeID>::max();
}  // namespace mt_kahypar<|MERGE_RESOLUTION|>--- conflicted
+++ resolved
@@ -74,13 +74,6 @@
  */
 class RecursiveInitialPartitioner: public IInitialPartitioner {
  private:
-<<<<<<< HEAD
-  using HyperGraph = typename TypeTraits::HyperGraph;
-  using PartitionedHyperGraph = typename TypeTraits::PartitionedHyperGraph;
-  using TBB = typename TypeTraits::TBB;
-  using HwTopology = typename TypeTraits::HwTopology;
-=======
->>>>>>> cadddb90
 
   static constexpr bool debug = false;
   static constexpr bool enable_heavy_assert = false;
@@ -114,7 +107,7 @@
       imbalance(1.0) { }
 
     Hypergraph hypergraph;
-    PartitionedHypergraph<> partitioned_hypergraph;
+    PartitionedHypergraph partitioned_hypergraph;
     parallel::scalable_vector<HypernodeID> mapping;
     Context context;
     HyperedgeWeight objective;
@@ -162,7 +155,7 @@
       }
 
       // Uncontraction
-      std::unique_ptr<IRefiner<>> label_propagation =
+      std::unique_ptr<IRefiner> label_propagation =
         LabelPropagationFactory::getInstance().createObject(
           _result.context.refinement.label_propagation.algorithm, _coarsener->coarsestPartitionedHypergraph(),
           _result.context, _task_group_id);
@@ -191,7 +184,7 @@
 
    public:
     RecursiveChildTask(const OriginalHypergraphInfo original_hypergraph_info,
-                       PartitionedHypergraph<>& hypergraph,
+                       PartitionedHypergraph& hypergraph,
                        const Context& context,
                        RecursivePartitionResult& result,
                        const bool top_level,
@@ -240,7 +233,7 @@
     }
 
    private:
-    void recursivePartition(PartitionedHypergraph<>& partitioned_hypergraph,
+    void recursivePartition(PartitionedHypergraph& partitioned_hypergraph,
                             RecursiveChildContinuationTask& child_continuation) {
       RecursiveTask& recursive_task = *new(child_continuation.allocate_child()) RecursiveTask(
         _original_hypergraph_info, partitioned_hypergraph, _result.context, false, _task_group_id);
@@ -301,7 +294,7 @@
     }
 
     const OriginalHypergraphInfo _original_hypergraph_info;
-    PartitionedHypergraph<>& _hg;
+    PartitionedHypergraph& _hg;
     const Context& _context;
     RecursivePartitionResult& _result;
     const bool _top_level;
@@ -317,7 +310,7 @@
   class BisectionTask : public tbb::task {
 
    public:
-    BisectionTask(PartitionedHypergraph<>& hypergraph,
+    BisectionTask(PartitionedHypergraph& hypergraph,
                   const TaskGroupID task_group_id,
                   const PartitionID block,
                   RecursivePartitionResult& result) :
@@ -343,12 +336,8 @@
       auto tmp_hypergraph = _hg.extract(_task_group_id, _block, cut_net_splitting);
       _result.hypergraph = std::move(tmp_hypergraph.first);
       _result.mapping = std::move(tmp_hypergraph.second);
-<<<<<<< HEAD
-      _result.partitioned_hypergraph = PartitionedHyperGraph(2, _task_group_id, _result.hypergraph);
-=======
-      _result.partitioned_hypergraph = PartitionedHypergraph<>(
+      _result.partitioned_hypergraph = PartitionedHypergraph(
         2, _task_group_id, _result.hypergraph);
->>>>>>> cadddb90
 
       if ( _result.hypergraph.initialNumNodes() > 0 ) {
         // Spawn Initial Partitioner
@@ -361,7 +350,7 @@
     }
 
    private:
-    PartitionedHypergraph<>& _hg;
+    PartitionedHypergraph& _hg;
     const TaskGroupID _task_group_id;
     const PartitionID _block;
     RecursivePartitionResult& _result;
@@ -375,7 +364,7 @@
   class BisectionContinuationTask : public tbb::task {
 
    public:
-    BisectionContinuationTask(PartitionedHypergraph<>& hypergraph,
+    BisectionContinuationTask(PartitionedHypergraph& hypergraph,
                               const Context& context,
                               const TaskGroupID task_group_id,
                               const HyperedgeWeight current_objective,
@@ -400,7 +389,7 @@
         if ( from != unbisected_block ) {
           ASSERT(from != kInvalidPartition && static_cast<size_t>(from) < _results.size());
           ASSERT(hn < _results[from].mapping.size());
-          const PartitionedHypergraph<>& from_hg = _results[from].partitioned_hypergraph;
+          const PartitionedHypergraph& from_hg = _results[from].partitioned_hypergraph;
           to = from_hg.partID(_results[from].mapping[hn]) == 0 ? 2 * from : 2 * from + 1;
         } else {
           to = _context.partition.k - 1;
@@ -431,7 +420,7 @@
     }
 
    private:
-    PartitionedHypergraph<>& _hg;
+    PartitionedHypergraph& _hg;
     const Context& _context;
     const TaskGroupID _task_group_id;
     const HyperedgeWeight _current_objective;
@@ -448,7 +437,7 @@
 
    public:
     RecursiveTask(const OriginalHypergraphInfo original_hypergraph_info,
-                  PartitionedHypergraph<>& hypergraph,
+                  PartitionedHypergraph& hypergraph,
                   const Context& context,
                   const bool top_level,
                   const TaskGroupID task_group_id) :
@@ -505,7 +494,7 @@
 
    private:
     const OriginalHypergraphInfo _original_hypergraph_info;
-    PartitionedHypergraph<>& _hg;
+    PartitionedHypergraph& _hg;
     const Context& _context;
     const bool _top_level;
     const TaskGroupID _task_group_id;
@@ -522,7 +511,7 @@
 
    public:
     RecursiveContinuationTask(const OriginalHypergraphInfo original_hypergraph_info,
-                              PartitionedHypergraph<>& hypergraph,
+                              PartitionedHypergraph& hypergraph,
                               const Context& context,
                               const bool top_level,
                               const TaskGroupID task_group_id,
@@ -569,10 +558,7 @@
         ASSERT(part_id != kInvalidPartition && part_id < _hg.k());
         _hg.setOnlyNodePart(hn, part_id);
       });
-<<<<<<< HEAD
-=======
       _hg.initializePartition(_task_group_id);
->>>>>>> cadddb90
 
       // The hypergraph is now partitioned into the number of blocks of the recursive context (best.context.partition.k).
       // Based on wheter we reduced k in recursion, we have to bisect the blocks of the partition
@@ -598,7 +584,7 @@
 
    private:
     const OriginalHypergraphInfo _original_hypergraph_info;
-    PartitionedHypergraph<>& _hg;
+    PartitionedHypergraph& _hg;
     const Context& _context;
     const bool _top_level;
     const TaskGroupID _task_group_id;
@@ -606,7 +592,7 @@
   };
 
  public:
-  RecursiveInitialPartitioner(PartitionedHypergraph<>& hypergraph,
+  RecursiveInitialPartitioner(PartitionedHypergraph& hypergraph,
                                const Context& context,
                                const bool top_level,
                                const TaskGroupID task_group_id) :
@@ -641,7 +627,7 @@
   }
 
  private:
-  PartitionedHypergraph<>& _hg;
+  PartitionedHypergraph& _hg;
   const Context& _context;
   const bool _top_level;
   const TaskGroupID _task_group_id;

--- conflicted
+++ resolved
@@ -28,13 +28,7 @@
 
 namespace mt_kahypar {
 
-<<<<<<< HEAD
-  using HyperGraph = typename TypeTraits::HyperGraph;
-  using PartitionedHyperGraph = typename TypeTraits::PartitionedHyperGraph;
-  using Refiner = IRefinerT<TypeTraits>;
-=======
 class ICoarsener {
->>>>>>> cadddb90
 
  public:
   ICoarsener(const ICoarsener&) = delete;
@@ -46,7 +40,7 @@
     coarsenImpl();
   }
 
-  PartitionedHypergraph<>&& uncoarsen(std::unique_ptr<IRefiner<>>& label_propagation) {
+  PartitionedHypergraph&& uncoarsen(std::unique_ptr<IRefiner>& label_propagation) {
     return uncoarsenImpl(label_propagation);
   }
 
@@ -54,7 +48,7 @@
     return coarsestHypergraphImpl();
   }
 
-  PartitionedHypergraph<>& coarsestPartitionedHypergraph() {
+  PartitionedHypergraph& coarsestPartitionedHypergraph() {
     return coarsestPartitionedHypergraphImpl();
   }
 
@@ -65,9 +59,9 @@
 
  private:
   virtual void coarsenImpl() = 0;
-  virtual PartitionedHypergraph<>&& uncoarsenImpl(std::unique_ptr<IRefiner<>>& label_propagation) = 0;
+  virtual PartitionedHypergraph&& uncoarsenImpl(std::unique_ptr<IRefiner>& label_propagation) = 0;
   virtual Hypergraph& coarsestHypergraphImpl() = 0;
-  virtual PartitionedHypergraph<>& coarsestPartitionedHypergraphImpl() = 0;
+  virtual PartitionedHypergraph& coarsestPartitionedHypergraphImpl() = 0;
 };
 
 }  // namespace kahypar
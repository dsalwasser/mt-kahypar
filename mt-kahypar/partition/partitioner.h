--- conflicted
+++ resolved
@@ -64,13 +64,7 @@
 
   inline void preprocess(Hypergraph& hypergraph);
 
-<<<<<<< HEAD
-  inline void redistribution(Hypergraph& hypergraph);
-
   inline void postprocess(PartitionedHypergraph& hypergraph);
-=======
-  inline void postprocess(PartitionedHypergraph<>& hypergraph);
->>>>>>> cadddb90
 
   Context& _context;
   DegreeZeroHypernodeRemover _degree_zero_hn_remover;

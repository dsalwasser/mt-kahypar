--- conflicted
+++ resolved
@@ -138,13 +138,7 @@
 
   bool perform_moves_global = false;
   bool rollback_parallel = true;
-<<<<<<< HEAD
-  bool rollback_sensitive_to_num_moves = false;
-=======
   bool iter_moves_on_recalc = false;
-  double rollback_balance_violation_factor = std::numeric_limits<double>::max();
-  mutable size_t num_seed_nodes = 1;
->>>>>>> cc2da08b
   bool shuffle = true;
   mutable bool obey_minimal_parallelism = false;
   bool release_nodes = true;

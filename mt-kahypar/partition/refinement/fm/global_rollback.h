--- conflicted
+++ resolved
@@ -58,112 +58,7 @@
 
   HyperedgeWeight revertToBestPrefix(PartitionedHypergraph& phg,
                                      FMSharedData& sharedData,
-<<<<<<< HEAD
-                                     const vec<HypernodeWeight>& partWeights) {
-
-    std::vector<HypernodeWeight> maxPartWeights = context.partition.perfect_balance_part_weights;
-    if (maxPartWeightScaling == 0.0) {
-      for (PartitionID i = 0; i < numParts; ++i) {
-        maxPartWeights[i] = std::numeric_limits<HypernodeWeight>::max();
-      }
-    } else {
-      for (PartitionID i = 0; i < numParts; ++i) {
-        maxPartWeights[i] *= ( 1.0 + context.partition.epsilon * maxPartWeightScaling );
-      }
-    }
-
-    if (context.refinement.fm.revert_parallel) {
-      return revertToBestPrefixParallel(phg, sharedData, partWeights, maxPartWeights);
-    } else {
-      return revertToBestPrefixSequential(phg, sharedData, partWeights, maxPartWeights);
-    }
-  }
-
-  HyperedgeWeight revertToBestPrefixSequential(PartitionedHypergraph& phg,
-                                               FMSharedData& sharedData,
-                                               const vec<HypernodeWeight>&,
-                                               const std::vector<HypernodeWeight>& maxPartWeights) {
-
-    GlobalMoveTracker& tracker = sharedData.moveTracker;
-    const MoveID numMoves = tracker.numPerformedMoves();
-    const vec<Move>& move_order = tracker.moveOrder;
-
-    // revert all moves
-    tbb::parallel_for(0U, numMoves, [&](const MoveID localMoveID) {
-      const Move& m = move_order[localMoveID];
-      if (tracker.isMoveStillValid(m)) {
-        phg.changeNodePartFullUpdate(m.node, m.to, m.from);
-      }
-    });
-
-
-    size_t num_unbalanced_slots = 0;
-
-    size_t overloaded = 0;
-    for (PartitionID i = 0; i < numParts; ++i) {
-      if (phg.partWeight(i) > maxPartWeights[i]) {
-        overloaded++;
-      }
-    }
-
-    // roll forward sequentially
-    Gain best_gain = 0, gain_sum = 0;
-    MoveID best_index = 0;
-    for (MoveID localMoveID = 0; localMoveID < numMoves; ++localMoveID) {
-      const Move& m = move_order[localMoveID];
-      if (!tracker.isMoveStillValid(m)) continue;
-
-      Gain gain = 0;
-      for (HyperedgeID e : phg.incidentEdges(m.node)) {
-        if (phg.pinCountInPart(e, m.from) == 1) {
-          gain += phg.edgeWeight(e);
-        }
-        if (phg.pinCountInPart(e, m.to) == 0) {
-          gain -= phg.edgeWeight(e);
-        }
-      }
-      gain_sum += gain;
-
-      const bool from_overloaded = phg.partWeight(m.from) > maxPartWeights[m.from];
-      const bool to_overloaded = phg.partWeight(m.to) > maxPartWeights[m.to];
-      phg.changeNodePartFullUpdate(m.node, m.from, m.to);
-      if (from_overloaded && phg.partWeight(m.from) <= maxPartWeights[m.from]) {
-        overloaded--;
-      }
-      if (!to_overloaded && phg.partWeight(m.to) > maxPartWeights[m.to]) {
-        overloaded++;
-      }
-
-      if (overloaded > 0) {
-        num_unbalanced_slots++;
-      }
-
-      if (overloaded == 0 && gain_sum > best_gain) {
-        best_index = localMoveID + 1;
-        best_gain = gain_sum;
-      }
-    }
-
-    // revert rejected moves again
-    tbb::parallel_for(best_index, numMoves, [&](const MoveID i) {
-      const Move& m = move_order[i];
-      if (tracker.isMoveStillValid(m)) {
-        phg.changeNodePartFullUpdate(m.node, m.to, m.from);
-      }
-    });
-
-    tbb::parallel_for(0U, numMoves, [&](const MoveID i) {
-      phg.recomputeMoveFromBenefit(move_order[i].node);
-    });
-
-    tracker.reset();
-
-    HEAVY_REFINEMENT_ASSERT(phg.checkTrackedPartitionInformation());
-    return best_gain;
-  }
-=======
                                      const vec<HypernodeWeight>& partWeights);
->>>>>>> 74102784
 
   HyperedgeWeight revertToBestPrefixParallel(PartitionedHypergraph& phg,
                                              FMSharedData& sharedData,
@@ -173,106 +68,10 @@
 
   void recalculateGains(PartitionedHypergraph& phg, FMSharedData& sharedData);
 
-<<<<<<< HEAD
-        if ( !phg.isGraphEdge(e_global) ) {
-          const HyperedgeID e = phg.nonGraphEdgeID(e_global);
-
-          const MoveID firstInFrom = firstMoveIn(e, m.from);
-          if (remainingPinsFromBeginningOfMovePhase(e, m.from) == 0 && lastMoveOut(e, m.from) == globalMoveID
-              && (firstInFrom > globalMoveID || firstInFrom < firstMoveID)) {
-            gain += edgeWeight;
-          }
-
-          const MoveID lastOutTo = lastMoveOut(e, m.to);
-          if (remainingPinsFromBeginningOfMovePhase(e, m.to) == 0
-              && firstMoveIn(e, m.to) == globalMoveID && lastOutTo < globalMoveID) {
-            gain -= edgeWeight;
-          }
-
-        } else if ( phg.edgeSize(e_global) == 2 /* n-level hypergraph can contain single-pin hyperedges */ ) {
-
-          const HypernodeID u = m.node;
-          const HypernodeID v = phg.graphEdgeHead(e_global, u);
-          const MoveID move_id_of_v = tracker.moveOfNode[v];
-          const bool v_moved = !tracker.isMoveStale(move_id_of_v) && tracker.isMoveStillValid(move_id_of_v);
-
-          PartitionID pv;
-          if (v_moved) {
-            const MoveID local_move_id_of_v = move_id_of_v - firstMoveID;
-            const Move& move_of_v = move_order[local_move_id_of_v];
-            if (local_move_id_of_v < localMoveID) {
-              pv = move_of_v.to;
-            } else {
-              pv = move_of_v.from;
-            }
-          } else {
-            pv = phg.partID(v);
-          }
-
-          if (pv == m.to) {
-            gain += edgeWeight;
-          } else if (pv == m.from) {
-            gain -= edgeWeight;
-          }
-
-        }
-
-      }
-
-      m.gain = gain;
-    });
-
-    timer.stop_timer("gain_recalculation");
-
-    HEAVY_REFINEMENT_ASSERT([&] {
-      // verify that all updates were correct (except moveFromBenefit of moved nodes)
-      for (MoveID localMoveID = 0; localMoveID < sharedData.moveTracker.numPerformedMoves(); ++localMoveID) {
-        phg.recomputeMoveFromBenefit(move_order[localMoveID].node);
-      }
-      phg.checkTrackedPartitionInformation();
-
-      // revert all moves
-      for (MoveID localMoveID = 0; localMoveID < sharedData.moveTracker.numPerformedMoves(); ++localMoveID) {
-        const Move& m = sharedData.moveTracker.moveOrder[localMoveID];
-        if (sharedData.moveTracker.isMoveStillValid(m))
-          phg.changeNodePartFullUpdate(m.node, m.to, m.from);
-      }
-
-      for (MoveID localMoveID = 0; localMoveID < sharedData.moveTracker.numPerformedMoves(); ++localMoveID) {
-        if (sharedData.moveTracker.isMoveStillValid(move_order[localMoveID]))
-          phg.recomputeMoveFromBenefit(move_order[localMoveID].node);
-      }
-
-      // roll forward sequentially and check gains
-      for (MoveID localMoveID = 0; localMoveID < sharedData.moveTracker.numPerformedMoves(); ++localMoveID) {
-        const Move& m = sharedData.moveTracker.moveOrder[localMoveID];
-        if (!sharedData.moveTracker.isMoveStillValid(m))
-          continue;
-
-        const Gain estimated_gain = phg.km1Gain(m.node, m.from, m.to);
-        ASSERT(phg.moveFromBenefit(m.node) == phg.moveFromBenefitRecomputed(m.node));
-        ASSERT(phg.moveToPenalty(m.node, m.to) == phg.moveToPenaltyRecomputed(m.node, m.to));
-        const HyperedgeWeight km1_before_move = metrics::km1(phg, false);
-        phg.changeNodePartFullUpdate(m.node, m.from, m.to);
-        const HyperedgeWeight km1_after_move = metrics::km1(phg, false);
-        ASSERT(km1_after_move + estimated_gain == km1_before_move);
-        ASSERT(km1_after_move + m.gain == km1_before_move);
-        ASSERT(estimated_gain == m.gain);
-      }
-
-      for (MoveID localMoveID = 0; localMoveID < sharedData.moveTracker.numPerformedMoves(); ++localMoveID) {
-        phg.recomputeMoveFromBenefit(move_order[localMoveID].node);
-      }
-      return true;
-    }());
-  }
-=======
-
   HyperedgeWeight revertToBestPrefixSequential(PartitionedHypergraph& phg,
                                                FMSharedData& sharedData,
                                                const vec<HypernodeWeight>&,
                                                const std::vector<HypernodeWeight>& maxPartWeights);
->>>>>>> 74102784
 
   MoveID lastMoveOut(HyperedgeID he, PartitionID block) const {
     return last_move_out[size_t(he) * numParts + block].load(std::memory_order_relaxed);
@@ -312,7 +111,6 @@
   ds::Array<CAtomic<MoveID>> first_move_in;
   // ! For each hyperedge and each block, the ID of the last move to remove a pin from that block
   ds::Array<CAtomic<MoveID>> last_move_out;
-
 };
 
 }
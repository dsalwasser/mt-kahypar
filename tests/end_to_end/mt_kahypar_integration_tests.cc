--- conflicted
+++ resolved
@@ -52,15 +52,13 @@
  public:
   MtKaHyPar() :
     context() {
-<<<<<<< HEAD
-    parseIniToContext(context, "../config/fast_preset.ini");
-=======
+
     if ( context.partition.paradigm == Paradigm::multilevel ) {
       parseIniToContext(context, "../config/fast_preset.ini");
     } else {
       parseIniToContext(context, "../config/strong_preset.ini");
     }
->>>>>>> 42484dbd
+
     context.partition.graph_filename = "../tests/instances/ibm01.hgr";
     context.partition.k = Config::K;
     context.partition.objective = Config::OBJECTIVE;

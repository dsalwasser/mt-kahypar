--- conflicted
+++ resolved
@@ -36,12 +36,7 @@
   public:
 
     GainComputerTest() :
-<<<<<<< HEAD
             hg(HypergraphFactory::construct(7, 4,
-=======
-            hg(HypergraphFactory::construct(
-                                            7, 4,
->>>>>>> 8d1f6ee6
                                             {{0, 2},
                                                    {0, 1, 3, 4},
                                                    {3, 4, 6},

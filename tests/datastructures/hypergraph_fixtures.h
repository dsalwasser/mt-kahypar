--- conflicted
+++ resolved
@@ -88,35 +88,6 @@
     verifyPins(hypergraph, hyperedges, references, log);
   }
 
-<<<<<<< HEAD
-  void verifyCommunityPins(const HyperGraph& hg,
-                           const PartitionID community_id,
-                           const std::vector<HyperedgeID> hyperedges,
-                           const std::vector< std::set<HypernodeID> >& references,
-                           bool log = false) {
-    ASSERT(hyperedges.size() == references.size());
-    for (size_t i = 0; i < hyperedges.size(); ++i) {
-      const HyperedgeID he = hyperedges[i];
-      const std::set<HypernodeID>& reference = references[i];
-      size_t count = 0;
-      for (const HypernodeID& pin : hg.pins(he, community_id)) {
-        if (log) LOG << V(he) << V(pin);
-        ASSERT_TRUE(reference.find(pin) != reference.end()) << V(he) << V(pin);
-        count++;
-      }
-      ASSERT_EQ(count, reference.size());
-    }
-  }
-
-  void verifyCommunityPins(const PartitionID community_id,
-                           const std::vector<HyperedgeID> hyperedges,
-                           const std::vector< std::set<HypernodeID> >& references,
-                           bool log = false) {
-    verifyCommunityPins(hypergraph, community_id, hyperedges, references, log);
-  }
-
-=======
->>>>>>> 74102784
   void assignCommunityIds() {
     hypergraph.setCommunityID(0, 0);
     hypergraph.setCommunityID(1, 0);

--- conflicted
+++ resolved
@@ -26,16 +26,9 @@
 
 using ::testing::Test;
 
-namespace mt_kahypar {
-namespace ds {
-
-<<<<<<< HEAD
-using AGraph = HypergraphFixture<Hypergraph, HypergraphFactory>;
-using Graph = GraphT<Hypergraph>;
-=======
-using Factory = StaticHypergraphFactory;
-using AGraph = HypergraphFixture;
->>>>>>> 74102784
+namespace mt_kahypar::ds {
+
+using AGraph = HypergraphFixture<StaticHypergraph, StaticHypergraphFactory>;
 
 void verifyArcIterator(const Graph& graph,
                        const NodeID u,
@@ -358,5 +351,4 @@
   ASSERT_EQ(6,  coarse_coarse_graph.nodeVolume(2));
 }
 
-} // namespace ds
-} // namespace mt_kahypar+} // namespace mt_kahypar::ds
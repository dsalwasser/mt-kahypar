--- conflicted
+++ resolved
@@ -52,14 +52,9 @@
  using Hypergraph = typename TypeTraits::Hypergraph;
 
   APartitionedHypergraph() :
-<<<<<<< HEAD
-    hypergraph(Factory::construct(7 , 4, { {0, 2}, {0, 1, 3, 4}, {3, 4, 6}, {2, 5, 6} })),
-    partitioned_hypergraph(3, TBBNumaArena::GLOBAL_TASK_GROUP, hypergraph) {
-=======
     hypergraph(Factory::construct(
       7 , 4, { {0, 2}, {0, 1, 3, 4}, {3, 4, 6}, {2, 5, 6} })),
     partitioned_hypergraph(3, hypergraph, parallel_tag_t()) {
->>>>>>> 8d1f6ee6
     initializePartition();
   }
 
@@ -468,11 +463,7 @@
 
 
 TYPED_TEST(APartitionedHypergraph, ExtractBlockZeroWithCutNetSplitting) {
-<<<<<<< HEAD
-  auto extracted_hg = this->partitioned_hypergraph.extract(TBBNumaArena::GLOBAL_TASK_GROUP, 0, true, true);
-=======
-  auto extracted_hg = this->partitioned_hypergraph.extract(0, true);
->>>>>>> 8d1f6ee6
+  auto extracted_hg = this->partitioned_hypergraph.extract(0, true, true);
   auto& hg = extracted_hg.first;
   auto& hn_mapping = extracted_hg.second;
 
@@ -496,11 +487,7 @@
 
 
 TYPED_TEST(APartitionedHypergraph, ExtractBlockOneWithCutNetSplitting) {
-<<<<<<< HEAD
-  auto extracted_hg = this->partitioned_hypergraph.extract(TBBNumaArena::GLOBAL_TASK_GROUP, 1, true, true);
-=======
-  auto extracted_hg = this->partitioned_hypergraph.extract(1, true);
->>>>>>> 8d1f6ee6
+  auto extracted_hg = this->partitioned_hypergraph.extract(1, true, true);
   auto& hg = extracted_hg.first;
   auto& hn_mapping = extracted_hg.second;
 
@@ -522,11 +509,7 @@
 }
 
 TYPED_TEST(APartitionedHypergraph, ExtractBlockTwoWithCutNetSplitting) {
-<<<<<<< HEAD
-  auto extracted_hg = this->partitioned_hypergraph.extract(TBBNumaArena::GLOBAL_TASK_GROUP, 2, true, true);
-=======
-  auto extracted_hg = this->partitioned_hypergraph.extract(2, true);
->>>>>>> 8d1f6ee6
+  auto extracted_hg = this->partitioned_hypergraph.extract(2, true, true);
   auto& hg = extracted_hg.first;
   auto& hn_mapping = extracted_hg.second;
 
@@ -550,11 +533,7 @@
 
 
 TYPED_TEST(APartitionedHypergraph, ExtractBlockZeroWithCutNetRemoval) {
-<<<<<<< HEAD
-  auto extracted_hg = this->partitioned_hypergraph.extract(TBBNumaArena::GLOBAL_TASK_GROUP, 0, false, true);
-=======
-  auto extracted_hg = this->partitioned_hypergraph.extract(0, false);
->>>>>>> 8d1f6ee6
+  auto extracted_hg = this->partitioned_hypergraph.extract(0, false, true);
   auto& hg = extracted_hg.first;
   auto& hn_mapping = extracted_hg.second;
 
@@ -579,11 +558,7 @@
 
 TYPED_TEST(APartitionedHypergraph, ExtractBlockOneWithCutNetRemoval) {
   this->partitioned_hypergraph.changeNodePart(6, 2, 1);
-<<<<<<< HEAD
-  auto extracted_hg = this->partitioned_hypergraph.extract(TBBNumaArena::GLOBAL_TASK_GROUP, 1, false, true);
-=======
-  auto extracted_hg = this->partitioned_hypergraph.extract(1, false);
->>>>>>> 8d1f6ee6
+  auto extracted_hg = this->partitioned_hypergraph.extract(1, false, true);
   auto& hg = extracted_hg.first;
   auto& hn_mapping = extracted_hg.second;
 
@@ -607,11 +582,7 @@
 
 TYPED_TEST(APartitionedHypergraph, ExtractBlockTwoWithCutNetRemoval) {
   this->partitioned_hypergraph.changeNodePart(2, 0, 2);
-<<<<<<< HEAD
-  auto extracted_hg = this->partitioned_hypergraph.extract(TBBNumaArena::GLOBAL_TASK_GROUP, 2, false, true);
-=======
-  auto extracted_hg = this->partitioned_hypergraph.extract(2, false);
->>>>>>> 8d1f6ee6
+  auto extracted_hg = this->partitioned_hypergraph.extract(2, false, true);
   auto& hg = extracted_hg.first;
   auto& hn_mapping = extracted_hg.second;
 
@@ -642,11 +613,7 @@
   this->hypergraph.setCommunityID(5, 4);
   this->hypergraph.setCommunityID(6, 5);
 
-<<<<<<< HEAD
-  auto extracted_hg = this->partitioned_hypergraph.extract(TBBNumaArena::GLOBAL_TASK_GROUP, 0, true, true);
-=======
-  auto extracted_hg = this->partitioned_hypergraph.extract(0, true);
->>>>>>> 8d1f6ee6
+  auto extracted_hg = this->partitioned_hypergraph.extract(0, true, true);
   auto& hg = extracted_hg.first;
   auto& hn_mapping = extracted_hg.second;
 
@@ -668,11 +635,7 @@
   this->hypergraph.setCommunityID(5, 4);
   this->hypergraph.setCommunityID(6, 5);
 
-<<<<<<< HEAD
-  auto extracted_hg = this->partitioned_hypergraph.extract(TBBNumaArena::GLOBAL_TASK_GROUP, 1, true, true);
-=======
-  auto extracted_hg = this->partitioned_hypergraph.extract(1, true);
->>>>>>> 8d1f6ee6
+  auto extracted_hg = this->partitioned_hypergraph.extract(1, true, true);
   auto& hg = extracted_hg.first;
   auto& hn_mapping = extracted_hg.second;
 
@@ -693,11 +656,7 @@
   this->hypergraph.setCommunityID(5, 4);
   this->hypergraph.setCommunityID(6, 5);
 
-<<<<<<< HEAD
-  auto extracted_hg = this->partitioned_hypergraph.extract(TBBNumaArena::GLOBAL_TASK_GROUP, 2, true, true);
-=======
-  auto extracted_hg = this->partitioned_hypergraph.extract(2, true);
->>>>>>> 8d1f6ee6
+  auto extracted_hg = this->partitioned_hypergraph.extract(2, true, true);
   auto& hg = extracted_hg.first;
   auto& hn_mapping = extracted_hg.second;
 

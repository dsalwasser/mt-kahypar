/*******************************************************************************
 * This file is part of KaHyPar.
 *
 * Copyright (C) 2019 Tobias Heuer <tobias.heuer@kit.edu>
 *
 * KaHyPar is free software: you can redistribute it and/or modify
 * it under the terms of the GNU General Public License as published by
 * the Free Software Foundation, either version 3 of the License, or
 * (at your option) any later version.
 *
 * KaHyPar is distributed in the hope that it will be useful,
 * but WITHOUT ANY WARRANTY; without even the implied warranty of
 * MERCHANTABILITY or FITNESS FOR A PARTICULAR PURPOSE.  See the
 * GNU General Public License for more details.
 *
 * You should have received a copy of the GNU General Public License
 * along with KaHyPar.  If not, see <http://www.gnu.org/licenses/>.
 *
 ******************************************************************************/

#include "tests/datastructures/hypergraph_fixtures.h"

#include <boost/range/irange.hpp>
#include <mt-kahypar/partition/refinement/policies/gain_policy.h>
#include "gmock/gmock.h"

#include "tbb/blocked_range.h"
#include "tbb/enumerable_thread_specific.h"
#include "tbb/task_arena.h"
#include "tbb/task_group.h"

#include "mt-kahypar/definitions.h"
#include "mt-kahypar/io/hypergraph_io.h"
#include "mt-kahypar/partition/metrics.h"
#include "mt-kahypar/utils/randomize.h"

#include "mt-kahypar/datastructures/static_hypergraph.h"
#include "mt-kahypar/datastructures/static_hypergraph_factory.h"
#include "mt-kahypar/datastructures/partitioned_hypergraph.h"

using ::testing::Test;

namespace mt_kahypar {
namespace ds {
template <PartitionID k,
          kahypar::Objective objective>
struct TestConfig {
  static constexpr PartitionID K = k;
  static constexpr kahypar::Objective OBJECTIVE = objective;
};

template <typename Config>
class AConcurrentHypergraph : public Test {

 public:
  AConcurrentHypergraph() :
    k(Config::K),
    objective(Config::OBJECTIVE),
    underlying_hypergraph(),
    hypergraph()
  {
    int cpu_id = sched_getcpu();
<<<<<<< HEAD
    underlying_hypergraph = io::readHypergraphFile<Hypergraph, Factory>("../partition/test_instances/ibm01.hgr", TBB::GLOBAL_TASK_GROUP);
    hypergraph = PartitionedHyperGraph(k, TBB::GLOBAL_TASK_GROUP, underlying_hypergraph);
=======
    underlying_hypergraph = io::readHypergraphFile(
      "../partition/test_instances/ibm01.hgr", TBBNumaArena::GLOBAL_TASK_GROUP);
    hypergraph = mt_kahypar::PartitionedHypergraph<>(k, TBBNumaArena::GLOBAL_TASK_GROUP, underlying_hypergraph);
>>>>>>> cadddb90
    for (const HypernodeID& hn : hypergraph.nodes()) {
      PartitionID id = utils::Randomize::instance().getRandomInt(0, k - 1, cpu_id);
      assert(hypergraph.setNodePart(hn, id));
    }
<<<<<<< HEAD

    hypergraph.initializeGainInformation();
=======
    hypergraph.initializeNumCutHyperedges(TBBNumaArena::GLOBAL_TASK_GROUP);
>>>>>>> cadddb90
  }

  static void SetUpTestSuite() {
    TBBNumaArena::instance(HardwareTopology::instance().num_cpus());
    utils::Randomize::instance().setSeed(0);
  }

  PartitionID k;
  kahypar::Objective objective;
  Hypergraph underlying_hypergraph;
  mt_kahypar::PartitionedHypergraph<> hypergraph;
};

<<<<<<< HEAD
// Mocking Numa Architecture (=> 2 NUMA Nodes)
using TypeTraits = TestTypeTraits<2>;
using HwTopology = typename TypeTraits::HwTopology;
using TBB = typename TypeTraits::TBB;

// Define NUMA Hypergraph and Factory

using NumaHyperGraph = NumaHypergraph<StaticHypergraph, HwTopology, TBB>;
using NumaHyperGraphFactory = NumaHypergraphFactory<
  StaticHypergraph, StaticHypergraphFactory, HwTopology, TBB>;


typedef ::testing::Types<

                        TestConfig<PartitionedHypergraph<StaticHypergraph, StaticHypergraphFactory>,
                                    StaticHypergraph,
                                    StaticHypergraphFactory,
                                    TBBNumaArena,
                                    2, kahypar::Objective::km1>,
                        TestConfig<PartitionedHypergraph<StaticHypergraph, StaticHypergraphFactory>,
                                    StaticHypergraph,
                                    StaticHypergraphFactory,
                                    TBBNumaArena,
                                    4, kahypar::Objective::km1>,
                        TestConfig<PartitionedHypergraph<StaticHypergraph, StaticHypergraphFactory>,
                                    StaticHypergraph,
                                    StaticHypergraphFactory,
                                    TBBNumaArena,
                                    8, kahypar::Objective::km1>,
                        TestConfig<PartitionedHypergraph<StaticHypergraph, StaticHypergraphFactory>,
                                    StaticHypergraph,
                                    StaticHypergraphFactory,
                                    TBBNumaArena,
                                    16, kahypar::Objective::km1>,
                        TestConfig<PartitionedHypergraph<StaticHypergraph, StaticHypergraphFactory>,
                                    StaticHypergraph,
                                    StaticHypergraphFactory,
                                    TBBNumaArena,
                                    32, kahypar::Objective::km1>,
                        TestConfig<PartitionedHypergraph<StaticHypergraph, StaticHypergraphFactory>,
                                    StaticHypergraph,
                                    StaticHypergraphFactory,
                                    TBBNumaArena,
                                    64, kahypar::Objective::km1>,
                        TestConfig<PartitionedHypergraph<StaticHypergraph, StaticHypergraphFactory>,
                                    StaticHypergraph,
                                    StaticHypergraphFactory,
                                    TBBNumaArena,
                                    128, kahypar::Objective::km1>

/*  comment back in once NumaPartitionedHypergraph has FM support
                        TestConfig<NumaPartitionedHypergraph<NumaHyperGraph, NumaHyperGraphFactory>,
                                    NumaHyperGraph,
                                    NumaHyperGraphFactory,
                                    TBB,
                                    2, kahypar::Objective::km1>,
                        TestConfig<NumaPartitionedHypergraph<NumaHyperGraph, NumaHyperGraphFactory>,
                                    NumaHyperGraph,
                                    NumaHyperGraphFactory,
                                    TBB,
                                    4, kahypar::Objective::km1>,
                        TestConfig<NumaPartitionedHypergraph<NumaHyperGraph, NumaHyperGraphFactory>,
                                    NumaHyperGraph,
                                    NumaHyperGraphFactory,
                                    TBB,
                                    8, kahypar::Objective::km1>,
                        TestConfig<NumaPartitionedHypergraph<NumaHyperGraph, NumaHyperGraphFactory>,
                                    NumaHyperGraph,
                                    NumaHyperGraphFactory,
                                    TBB,
                                    16, kahypar::Objective::km1>,
                        TestConfig<NumaPartitionedHypergraph<NumaHyperGraph, NumaHyperGraphFactory>,
                                    NumaHyperGraph,
                                    NumaHyperGraphFactory,
                                    TBB,
                                    32, kahypar::Objective::km1>,
                        TestConfig<NumaPartitionedHypergraph<NumaHyperGraph, NumaHyperGraphFactory>,
                                    NumaHyperGraph,
                                    NumaHyperGraphFactory,
                                    TBB,
                                    64, kahypar::Objective::km1>,
                        TestConfig<NumaPartitionedHypergraph<NumaHyperGraph, NumaHyperGraphFactory>,
                                    NumaHyperGraph,
                                    NumaHyperGraphFactory,
                                    TBB,
                                    128, kahypar::Objective::km1>
*/
                                    > TestConfigs;
=======
typedef ::testing::Types<TestConfig<2, kahypar::Objective::cut>,
                         TestConfig<4, kahypar::Objective::cut>,
                         TestConfig<8, kahypar::Objective::cut>,
                         TestConfig<16, kahypar::Objective::cut>,
                         TestConfig<32, kahypar::Objective::cut>,
                         TestConfig<64, kahypar::Objective::cut>,
                         TestConfig<128, kahypar::Objective::cut>,
                         TestConfig<2, kahypar::Objective::km1>,
                         TestConfig<4, kahypar::Objective::km1>,
                         TestConfig<8, kahypar::Objective::km1>,
                         TestConfig<16, kahypar::Objective::km1>,
                         TestConfig<32, kahypar::Objective::km1>,
                         TestConfig<64, kahypar::Objective::km1>,
                         TestConfig<128, kahypar::Objective::km1>> TestConfigs;
>>>>>>> cadddb90

TYPED_TEST_CASE(AConcurrentHypergraph, TestConfigs);

template<typename HyperGraph>
void moveAllNodesOfHypergraphRandom(HyperGraph& hypergraph,
                                    const PartitionID k,
                                    const kahypar::Objective objective,
                                    const bool show_timings) {

  tbb::enumerable_thread_specific<HyperedgeWeight> deltas(0);

  auto objective_delta = [&](const HyperedgeID he,
                             const HyperedgeWeight edge_weight,
                             const HypernodeID edge_size,
                             const HypernodeID pin_count_in_from_part_after,
                             const HypernodeID pin_count_in_to_part_after) {
                           if (objective == kahypar::Objective::km1) {
                             deltas.local() += km1Delta(
                               he, edge_weight, edge_size, pin_count_in_from_part_after, pin_count_in_to_part_after);
                           } else if (objective == kahypar::Objective::cut) {
                             deltas.local() += cutDelta(
                               he, edge_weight, edge_size, pin_count_in_from_part_after, pin_count_in_to_part_after);
                           }
                         };

  HyperedgeWeight metric_before = metrics::objective(hypergraph, objective);
  HighResClockTimepoint start = std::chrono::high_resolution_clock::now();
<<<<<<< HEAD


  tbb::parallel_for(0UL, hypergraph.initialNumNodes(), [&](const HypernodeID& node) {
=======
  tbb::parallel_for(ID(0), hypergraph.initialNumNodes(), [&](const HypernodeID& hn) {
>>>>>>> cadddb90
    int cpu_id = sched_getcpu();
    const PartitionID from = hypergraph.partID(hn);
    PartitionID to = -1;
    while (to == -1 || to == from) {
      to = utils::Randomize::instance().getRandomInt(0, k - 1, cpu_id);
    }
    ASSERT((to >= 0 && to < k) && to != from);

    CAtomic<HypernodeWeight> budget_from(5000000), budget_to(5000000);

    Gain gain = hypergraph.km1Gain(hn, from, to);

    if (tbb::this_task_arena::max_concurrency() == 1) {
      Gain move_from_benefit = 0;
      Gain move_to_penalty = 0;
      for (HyperedgeID he : hypergraph.incidentEdges(node)) {
        if (hypergraph.pinCountInPart(he, to) == 0) {
          move_to_penalty += hypergraph.edgeWeight(he);
        }
        if (hypergraph.pinCountInPart(he, from) == 1) {
          move_from_benefit += hypergraph.edgeWeight(he);
        }
      }
      ASSERT_EQ(move_from_benefit, hypergraph.moveFromBenefit(node, from));
      ASSERT_EQ(move_to_penalty, hypergraph.moveToPenalty(node, to));
      const Gain recomputed_gain = move_from_benefit - move_to_penalty;
      ASSERT_EQ(recomputed_gain, gain);
    }

    hypergraph.changeNodePartWithBalanceCheckAndGainUpdates(hn, from, budget_from, to, budget_to);
    deltas.local() += gain;
  } );

  hypergraph.recomputePartWeights();

  HighResClockTimepoint end = std::chrono::high_resolution_clock::now();
  double timing = std::chrono::duration<double>(end - start).count();

  HyperedgeWeight delta = 0;
  for (const HyperedgeWeight& local_delta : deltas) {
    delta += local_delta;
  }

  HyperedgeWeight metric_after = metrics::objective(hypergraph, objective);
  if (tbb::this_task_arena::max_concurrency() == 1) {
    ASSERT_EQ(metric_after, metric_before - delta) << V(metric_before) << V(delta);
  }
  if (show_timings) {
    LOG << V(k) << V(objective) << V(metric_before) << V(delta) << V(metric_after) << V(timing);
  }
}

template<typename HyperGraph>
void verifyBlockWeightsAndSizes(HyperGraph& hypergraph,
                                const PartitionID k) {
  std::vector<HypernodeWeight> block_weight(k, 0);
  for (const HypernodeID& hn : hypergraph.nodes()) {
    block_weight[hypergraph.partID(hn)] += hypergraph.nodeWeight(hn);
  }

  for (PartitionID i = 0; i < k; ++i) {
    ASSERT_EQ(block_weight[i], hypergraph.partWeight(i));
  }
}

template<typename HyperGraph>
void verifyPinCountsInParts(HyperGraph& hypergraph,
                            const PartitionID k) {
  for (const HyperedgeID& he : hypergraph.edges()) {
    std::vector<HypernodeID> pin_count_in_part(k, 0);
    for (const HypernodeID& pin : hypergraph.pins(he)) {
      ++pin_count_in_part[hypergraph.partID(pin)];
    }

    for (PartitionID i = 0; i < k; ++i) {
      ASSERT_EQ(pin_count_in_part[i], hypergraph.pinCountInPart(he, i));
    }
  }
}

template<typename HyperGraph>
void verifyConnectivitySet(HyperGraph& hypergraph,
                           const PartitionID k) {
  for (const HyperedgeID& he : hypergraph.edges()) {
    std::vector<HypernodeID> pin_count_in_part(k, 0);
    std::set<PartitionID> recomputed_connectivity_set;
    for (const HypernodeID& pin : hypergraph.pins(he)) {
      PartitionID id = hypergraph.partID(pin);
      HypernodeID pin_count_before = pin_count_in_part[id]++;
      if (pin_count_before == 0) {
        recomputed_connectivity_set.insert(id);
      }
    }

    std::set<PartitionID> connectivity_set;
    for (const PartitionID id : hypergraph.connectivitySet(he)) {
      ASSERT(id < k && id >= 0);
      connectivity_set.insert(id);
    }

    ASSERT_EQ(hypergraph.connectivity(he), connectivity_set.size());
    ASSERT_EQ(connectivity_set.size(), recomputed_connectivity_set.size());
    ASSERT_EQ(connectivity_set, recomputed_connectivity_set);
  }
}

template<typename HyperGraph>
void verifyBorderNodes(HyperGraph& hypergraph) {
  for (const HypernodeID& hn : hypergraph.nodes()) {
    bool is_border_node = false;
    for (const HyperedgeID& he : hypergraph.incidentEdges(hn)) {
      if (hypergraph.connectivity(he) > 1) {
        is_border_node = true;
        break;
      }
    }
    ASSERT_EQ(is_border_node, hypergraph.isBorderNode(hn));
  }
}

TYPED_TEST(AConcurrentHypergraph, VerifyBlockWeightsSmokeTest) {
  moveAllNodesOfHypergraphRandom(this->hypergraph, this->k, this->objective, false);
  verifyBlockWeightsAndSizes(this->hypergraph, this->k);
}

TYPED_TEST(AConcurrentHypergraph, VerifyPinCountsInPartsSmokeTest) {
  moveAllNodesOfHypergraphRandom(this->hypergraph, this->k, this->objective, false);
  verifyPinCountsInParts(this->hypergraph, this->k);
}

TYPED_TEST(AConcurrentHypergraph, VerifyConnectivitySetSmokeTest) {
  moveAllNodesOfHypergraphRandom(this->hypergraph, this->k, this->objective, false);
  verifyConnectivitySet(this->hypergraph, this->k);
}

TYPED_TEST(AConcurrentHypergraph, VerifyBorderNodesSmokeTest) {
  moveAllNodesOfHypergraphRandom(this->hypergraph, this->k, this->objective, false);
  verifyBorderNodes(this->hypergraph);
}


}  // namespace ds
}  // namespace mt_kahypar<|MERGE_RESOLUTION|>--- conflicted
+++ resolved
@@ -60,24 +60,15 @@
     hypergraph()
   {
     int cpu_id = sched_getcpu();
-<<<<<<< HEAD
-    underlying_hypergraph = io::readHypergraphFile<Hypergraph, Factory>("../partition/test_instances/ibm01.hgr", TBB::GLOBAL_TASK_GROUP);
-    hypergraph = PartitionedHyperGraph(k, TBB::GLOBAL_TASK_GROUP, underlying_hypergraph);
-=======
     underlying_hypergraph = io::readHypergraphFile(
       "../partition/test_instances/ibm01.hgr", TBBNumaArena::GLOBAL_TASK_GROUP);
-    hypergraph = mt_kahypar::PartitionedHypergraph<>(k, TBBNumaArena::GLOBAL_TASK_GROUP, underlying_hypergraph);
->>>>>>> cadddb90
+    hypergraph = mt_kahypar::PartitionedHypergraph(k, TBBNumaArena::GLOBAL_TASK_GROUP, underlying_hypergraph);
     for (const HypernodeID& hn : hypergraph.nodes()) {
       PartitionID id = utils::Randomize::instance().getRandomInt(0, k - 1, cpu_id);
-      assert(hypergraph.setNodePart(hn, id));
-    }
-<<<<<<< HEAD
+      hypergraph.setNodePart(hn, id);
+    }
 
     hypergraph.initializeGainInformation();
-=======
-    hypergraph.initializeNumCutHyperedges(TBBNumaArena::GLOBAL_TASK_GROUP);
->>>>>>> cadddb90
   }
 
   static void SetUpTestSuite() {
@@ -88,99 +79,9 @@
   PartitionID k;
   kahypar::Objective objective;
   Hypergraph underlying_hypergraph;
-  mt_kahypar::PartitionedHypergraph<> hypergraph;
+  mt_kahypar::PartitionedHypergraph hypergraph;
 };
 
-<<<<<<< HEAD
-// Mocking Numa Architecture (=> 2 NUMA Nodes)
-using TypeTraits = TestTypeTraits<2>;
-using HwTopology = typename TypeTraits::HwTopology;
-using TBB = typename TypeTraits::TBB;
-
-// Define NUMA Hypergraph and Factory
-
-using NumaHyperGraph = NumaHypergraph<StaticHypergraph, HwTopology, TBB>;
-using NumaHyperGraphFactory = NumaHypergraphFactory<
-  StaticHypergraph, StaticHypergraphFactory, HwTopology, TBB>;
-
-
-typedef ::testing::Types<
-
-                        TestConfig<PartitionedHypergraph<StaticHypergraph, StaticHypergraphFactory>,
-                                    StaticHypergraph,
-                                    StaticHypergraphFactory,
-                                    TBBNumaArena,
-                                    2, kahypar::Objective::km1>,
-                        TestConfig<PartitionedHypergraph<StaticHypergraph, StaticHypergraphFactory>,
-                                    StaticHypergraph,
-                                    StaticHypergraphFactory,
-                                    TBBNumaArena,
-                                    4, kahypar::Objective::km1>,
-                        TestConfig<PartitionedHypergraph<StaticHypergraph, StaticHypergraphFactory>,
-                                    StaticHypergraph,
-                                    StaticHypergraphFactory,
-                                    TBBNumaArena,
-                                    8, kahypar::Objective::km1>,
-                        TestConfig<PartitionedHypergraph<StaticHypergraph, StaticHypergraphFactory>,
-                                    StaticHypergraph,
-                                    StaticHypergraphFactory,
-                                    TBBNumaArena,
-                                    16, kahypar::Objective::km1>,
-                        TestConfig<PartitionedHypergraph<StaticHypergraph, StaticHypergraphFactory>,
-                                    StaticHypergraph,
-                                    StaticHypergraphFactory,
-                                    TBBNumaArena,
-                                    32, kahypar::Objective::km1>,
-                        TestConfig<PartitionedHypergraph<StaticHypergraph, StaticHypergraphFactory>,
-                                    StaticHypergraph,
-                                    StaticHypergraphFactory,
-                                    TBBNumaArena,
-                                    64, kahypar::Objective::km1>,
-                        TestConfig<PartitionedHypergraph<StaticHypergraph, StaticHypergraphFactory>,
-                                    StaticHypergraph,
-                                    StaticHypergraphFactory,
-                                    TBBNumaArena,
-                                    128, kahypar::Objective::km1>
-
-/*  comment back in once NumaPartitionedHypergraph has FM support
-                        TestConfig<NumaPartitionedHypergraph<NumaHyperGraph, NumaHyperGraphFactory>,
-                                    NumaHyperGraph,
-                                    NumaHyperGraphFactory,
-                                    TBB,
-                                    2, kahypar::Objective::km1>,
-                        TestConfig<NumaPartitionedHypergraph<NumaHyperGraph, NumaHyperGraphFactory>,
-                                    NumaHyperGraph,
-                                    NumaHyperGraphFactory,
-                                    TBB,
-                                    4, kahypar::Objective::km1>,
-                        TestConfig<NumaPartitionedHypergraph<NumaHyperGraph, NumaHyperGraphFactory>,
-                                    NumaHyperGraph,
-                                    NumaHyperGraphFactory,
-                                    TBB,
-                                    8, kahypar::Objective::km1>,
-                        TestConfig<NumaPartitionedHypergraph<NumaHyperGraph, NumaHyperGraphFactory>,
-                                    NumaHyperGraph,
-                                    NumaHyperGraphFactory,
-                                    TBB,
-                                    16, kahypar::Objective::km1>,
-                        TestConfig<NumaPartitionedHypergraph<NumaHyperGraph, NumaHyperGraphFactory>,
-                                    NumaHyperGraph,
-                                    NumaHyperGraphFactory,
-                                    TBB,
-                                    32, kahypar::Objective::km1>,
-                        TestConfig<NumaPartitionedHypergraph<NumaHyperGraph, NumaHyperGraphFactory>,
-                                    NumaHyperGraph,
-                                    NumaHyperGraphFactory,
-                                    TBB,
-                                    64, kahypar::Objective::km1>,
-                        TestConfig<NumaPartitionedHypergraph<NumaHyperGraph, NumaHyperGraphFactory>,
-                                    NumaHyperGraph,
-                                    NumaHyperGraphFactory,
-                                    TBB,
-                                    128, kahypar::Objective::km1>
-*/
-                                    > TestConfigs;
-=======
 typedef ::testing::Types<TestConfig<2, kahypar::Objective::cut>,
                          TestConfig<4, kahypar::Objective::cut>,
                          TestConfig<8, kahypar::Objective::cut>,
@@ -195,7 +96,6 @@
                          TestConfig<32, kahypar::Objective::km1>,
                          TestConfig<64, kahypar::Objective::km1>,
                          TestConfig<128, kahypar::Objective::km1>> TestConfigs;
->>>>>>> cadddb90
 
 TYPED_TEST_CASE(AConcurrentHypergraph, TestConfigs);
 
@@ -223,13 +123,7 @@
 
   HyperedgeWeight metric_before = metrics::objective(hypergraph, objective);
   HighResClockTimepoint start = std::chrono::high_resolution_clock::now();
-<<<<<<< HEAD
-
-
-  tbb::parallel_for(0UL, hypergraph.initialNumNodes(), [&](const HypernodeID& node) {
-=======
   tbb::parallel_for(ID(0), hypergraph.initialNumNodes(), [&](const HypernodeID& hn) {
->>>>>>> cadddb90
     int cpu_id = sched_getcpu();
     const PartitionID from = hypergraph.partID(hn);
     PartitionID to = -1;
@@ -245,7 +139,7 @@
     if (tbb::this_task_arena::max_concurrency() == 1) {
       Gain move_from_benefit = 0;
       Gain move_to_penalty = 0;
-      for (HyperedgeID he : hypergraph.incidentEdges(node)) {
+      for (HyperedgeID he : hypergraph.incidentEdges(hn)) {
         if (hypergraph.pinCountInPart(he, to) == 0) {
           move_to_penalty += hypergraph.edgeWeight(he);
         }
@@ -253,14 +147,13 @@
           move_from_benefit += hypergraph.edgeWeight(he);
         }
       }
-      ASSERT_EQ(move_from_benefit, hypergraph.moveFromBenefit(node, from));
-      ASSERT_EQ(move_to_penalty, hypergraph.moveToPenalty(node, to));
+      ASSERT_EQ(move_from_benefit, hypergraph.moveFromBenefit(hn));
+      ASSERT_EQ(move_to_penalty, hypergraph.moveToPenalty(hn, to));
       const Gain recomputed_gain = move_from_benefit - move_to_penalty;
       ASSERT_EQ(recomputed_gain, gain);
     }
 
-    hypergraph.changeNodePartWithBalanceCheckAndGainUpdates(hn, from, budget_from, to, budget_to);
-    deltas.local() += gain;
+    hypergraph.changeNodePart(hn, from, to, objective_delta);
   } );
 
   hypergraph.recomputePartWeights();
@@ -274,9 +167,7 @@
   }
 
   HyperedgeWeight metric_after = metrics::objective(hypergraph, objective);
-  if (tbb::this_task_arena::max_concurrency() == 1) {
-    ASSERT_EQ(metric_after, metric_before - delta) << V(metric_before) << V(delta);
-  }
+  ASSERT_EQ(metric_after, metric_before + delta) << V(metric_before) << V(delta);
   if (show_timings) {
     LOG << V(k) << V(objective) << V(metric_before) << V(delta) << V(metric_after) << V(timing);
   }
